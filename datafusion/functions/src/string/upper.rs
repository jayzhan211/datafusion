// Licensed to the Apache Software Foundation (ASF) under one
// or more contributor license agreements.  See the NOTICE file
// distributed with this work for additional information
// regarding copyright ownership.  The ASF licenses this file
// to you under the Apache License, Version 2.0 (the
// "License"); you may not use this file except in compliance
// with the License.  You may obtain a copy of the License at
//
//   http://www.apache.org/licenses/LICENSE-2.0
//
// Unless required by applicable law or agreed to in writing,
// software distributed under the License is distributed on an
// "AS IS" BASIS, WITHOUT WARRANTIES OR CONDITIONS OF ANY
// KIND, either express or implied.  See the License for the
// specific language governing permissions and limitations
// under the License.

use crate::string::common::to_upper;
use crate::utils::utf8_to_str_type;
use arrow::datatypes::DataType;
use datafusion_common::Result;
<<<<<<< HEAD
use datafusion_expr::scalar_doc_sections::DOC_SECTION_STRING;
=======
>>>>>>> f667a01f
use datafusion_expr::{ColumnarValue, Documentation};
use datafusion_expr::{ScalarUDFImpl, Signature, Volatility};
use datafusion_macros::user_doc;
use std::any::Any;
use std::sync::OnceLock;

#[user_doc(
    doc_section(label = "String Functions"),
    description = "Converts a string to upper-case.",
    syntax_example = "upper(str)",
    sql_example = r#"```sql
> select upper('dataFusion');
+---------------------------+
| upper(Utf8("dataFusion")) |
+---------------------------+
| DATAFUSION                |
+---------------------------+
```"#,
    standard_argument(name = "str", prefix = "String"),
    related_udf(name = "initcap"),
    related_udf(name = "lower")
)]
#[derive(Debug)]
pub struct UpperFunc {
    signature: Signature,
}

impl Default for UpperFunc {
    fn default() -> Self {
        Self::new()
    }
}

impl UpperFunc {
    pub fn new() -> Self {
        Self {
            signature: Signature::string(1, Volatility::Immutable),
        }
    }
}

impl ScalarUDFImpl for UpperFunc {
    fn as_any(&self) -> &dyn Any {
        self
    }

    fn name(&self) -> &str {
        "upper"
    }

    fn signature(&self) -> &Signature {
        &self.signature
    }

    fn return_type(&self, arg_types: &[DataType]) -> Result<DataType> {
        utf8_to_str_type(&arg_types[0], "upper")
    }

    fn invoke_batch(
        &self,
        args: &[ColumnarValue],
        _number_rows: usize,
    ) -> Result<ColumnarValue> {
        to_upper(args, "upper")
    }

    fn documentation(&self) -> Option<&Documentation> {
<<<<<<< HEAD
        Some(get_upper_doc())
    }
}

static DOCUMENTATION: OnceLock<Documentation> = OnceLock::new();

fn get_upper_doc() -> &'static Documentation {
    DOCUMENTATION.get_or_init(|| {
        Documentation::builder()
            .with_doc_section(DOC_SECTION_STRING)
            .with_description("Converts a string to upper-case.")
            .with_syntax_example("upper(str)")
            .with_sql_example(
                r#"```sql
> select upper('dataFusion');
+---------------------------+
| upper(Utf8("dataFusion")) |
+---------------------------+
| DATAFUSION                |
+---------------------------+
```"#,
            )
            .with_standard_argument("str", "String")
            .with_related_udf("initcap")
            .with_related_udf("lower")
            .build()
            .unwrap()
    })
=======
        self.doc()
    }
>>>>>>> f667a01f
}

#[cfg(test)]
mod tests {
    use super::*;
    use arrow::array::{Array, ArrayRef, StringArray};
    use std::sync::Arc;

    fn to_upper(input: ArrayRef, expected: ArrayRef) -> Result<()> {
        let func = UpperFunc::new();
        let batch_len = input.len();
        let args = vec![ColumnarValue::Array(input)];
        #[allow(deprecated)] // TODO migrate UDF to invoke
        let result = match func.invoke_batch(&args, batch_len)? {
            ColumnarValue::Array(result) => result,
            _ => unreachable!("upper"),
        };
        assert_eq!(&expected, &result);
        Ok(())
    }

    #[test]
    fn upper_maybe_optimization() -> Result<()> {
        let input = Arc::new(StringArray::from(vec![
            Some("农历新年"),
            None,
            Some("datafusion"),
            Some("0123456789"),
            Some(""),
        ])) as ArrayRef;

        let expected = Arc::new(StringArray::from(vec![
            Some("农历新年"),
            None,
            Some("DATAFUSION"),
            Some("0123456789"),
            Some(""),
        ])) as ArrayRef;

        to_upper(input, expected)
    }

    #[test]
    fn upper_full_optimization() -> Result<()> {
        let input = Arc::new(StringArray::from(vec![
            Some("arrow"),
            None,
            Some("datafusion"),
            Some("0123456789"),
            Some(""),
        ])) as ArrayRef;

        let expected = Arc::new(StringArray::from(vec![
            Some("ARROW"),
            None,
            Some("DATAFUSION"),
            Some("0123456789"),
            Some(""),
        ])) as ArrayRef;

        to_upper(input, expected)
    }

    #[test]
    fn upper_partial_optimization() -> Result<()> {
        let input = Arc::new(StringArray::from(vec![
            Some("arrow"),
            None,
            Some("datafusion"),
            Some("@_"),
            Some("0123456789"),
            Some(""),
            Some("\t\n"),
            Some("ὀδυσσεύς"),
            Some("tschüß"),
            Some("ⱦ"), // Ⱦ: length change
            Some("农历新年"),
        ])) as ArrayRef;

        let expected = Arc::new(StringArray::from(vec![
            Some("ARROW"),
            None,
            Some("DATAFUSION"),
            Some("@_"),
            Some("0123456789"),
            Some(""),
            Some("\t\n"),
            Some("ὈΔΥΣΣΕΎΣ"),
            Some("TSCHÜSS"),
            Some("Ⱦ"),
            Some("农历新年"),
        ])) as ArrayRef;

        to_upper(input, expected)
    }
}<|MERGE_RESOLUTION|>--- conflicted
+++ resolved
@@ -19,15 +19,10 @@
 use crate::utils::utf8_to_str_type;
 use arrow::datatypes::DataType;
 use datafusion_common::Result;
-<<<<<<< HEAD
-use datafusion_expr::scalar_doc_sections::DOC_SECTION_STRING;
-=======
->>>>>>> f667a01f
 use datafusion_expr::{ColumnarValue, Documentation};
 use datafusion_expr::{ScalarUDFImpl, Signature, Volatility};
 use datafusion_macros::user_doc;
 use std::any::Any;
-use std::sync::OnceLock;
 
 #[user_doc(
     doc_section(label = "String Functions"),
@@ -90,39 +85,8 @@
     }
 
     fn documentation(&self) -> Option<&Documentation> {
-<<<<<<< HEAD
-        Some(get_upper_doc())
-    }
-}
-
-static DOCUMENTATION: OnceLock<Documentation> = OnceLock::new();
-
-fn get_upper_doc() -> &'static Documentation {
-    DOCUMENTATION.get_or_init(|| {
-        Documentation::builder()
-            .with_doc_section(DOC_SECTION_STRING)
-            .with_description("Converts a string to upper-case.")
-            .with_syntax_example("upper(str)")
-            .with_sql_example(
-                r#"```sql
-> select upper('dataFusion');
-+---------------------------+
-| upper(Utf8("dataFusion")) |
-+---------------------------+
-| DATAFUSION                |
-+---------------------------+
-```"#,
-            )
-            .with_standard_argument("str", "String")
-            .with_related_udf("initcap")
-            .with_related_udf("lower")
-            .build()
-            .unwrap()
-    })
-=======
         self.doc()
     }
->>>>>>> f667a01f
 }
 
 #[cfg(test)]
