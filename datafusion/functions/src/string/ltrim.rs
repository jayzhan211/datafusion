--- conflicted
+++ resolved
@@ -18,24 +18,14 @@
 use arrow::array::{ArrayRef, OffsetSizeTrait};
 use arrow::datatypes::DataType;
 use std::any::Any;
-<<<<<<< HEAD
-use std::sync::OnceLock;
-=======
->>>>>>> f667a01f
 
 use crate::string::common::*;
 use crate::utils::{make_scalar_function, utf8_to_str_type};
 use datafusion_common::{exec_err, Result};
 use datafusion_expr::function::Hint;
-<<<<<<< HEAD
-use datafusion_expr::scalar_doc_sections::DOC_SECTION_STRING;
-use datafusion_expr::{ColumnarValue, Documentation, TypeSignature, Volatility};
-use datafusion_expr::{ScalarUDFImpl, Signature};
-=======
 use datafusion_expr::{ColumnarValue, Documentation, TypeSignature, Volatility};
 use datafusion_expr::{ScalarUDFImpl, Signature};
 use datafusion_macros::user_doc;
->>>>>>> f667a01f
 
 /// Returns the longest string  with leading characters removed. If the characters are not specified, whitespace is removed.
 /// ltrim('zzzytest', 'xyz') = 'test'
@@ -136,44 +126,8 @@
     }
 
     fn documentation(&self) -> Option<&Documentation> {
-<<<<<<< HEAD
-        Some(get_ltrim_doc())
-    }
-}
-
-static DOCUMENTATION: OnceLock<Documentation> = OnceLock::new();
-
-fn get_ltrim_doc() -> &'static Documentation {
-    DOCUMENTATION.get_or_init(|| {
-        Documentation::builder()
-            .with_doc_section(DOC_SECTION_STRING)
-            .with_description("Trims the specified trim string from the beginning of a string. If no trim string is provided, all whitespace is removed from the start of the input string.")
-            .with_syntax_example("ltrim(str[, trim_str])")
-            .with_sql_example(r#"```sql
-> select ltrim('  datafusion  ');
-+-------------------------------+
-| ltrim(Utf8("  datafusion  ")) |
-+-------------------------------+
-| datafusion                    |
-+-------------------------------+
-> select ltrim('___datafusion___', '_');
-+-------------------------------------------+
-| ltrim(Utf8("___datafusion___"),Utf8("_")) |
-+-------------------------------------------+
-| datafusion___                             |
-+-------------------------------------------+
-```"#)
-            .with_standard_argument("str", "String")
-            .with_argument("trim_str", "String expression to trim from the beginning of the input string. Can be a constant, column, or function, and any combination of arithmetic operators. _Default is whitespace characters._")
-            .with_related_udf("btrim")
-            .with_related_udf("rtrim")
-            .build()
-            .unwrap()
-    })
-=======
         self.doc()
     }
->>>>>>> f667a01f
 }
 
 #[cfg(test)]
@@ -192,11 +146,7 @@
         // String view cases for checking normal logic
         test_function!(
             LtrimFunc::new(),
-<<<<<<< HEAD
-            &[ColumnarValue::from(ScalarValue::Utf8View(Some(
-=======
-            vec![ColumnarValue::Scalar(ScalarValue::Utf8View(Some(
->>>>>>> f667a01f
+            vec![ColumnarValue::from(ScalarValue::Utf8View(Some(
                 String::from("alphabet  ")
             ))),],
             Ok(Some("alphabet  ")),
@@ -206,11 +156,7 @@
         );
         test_function!(
             LtrimFunc::new(),
-<<<<<<< HEAD
-            &[ColumnarValue::from(ScalarValue::Utf8View(Some(
-=======
-            vec![ColumnarValue::Scalar(ScalarValue::Utf8View(Some(
->>>>>>> f667a01f
+            vec![ColumnarValue::from(ScalarValue::Utf8View(Some(
                 String::from("  alphabet  ")
             ))),],
             Ok(Some("alphabet  ")),
@@ -220,13 +166,8 @@
         );
         test_function!(
             LtrimFunc::new(),
-<<<<<<< HEAD
-            &[
-                ColumnarValue::from(ScalarValue::Utf8View(Some(String::from(
-=======
-            vec![
-                ColumnarValue::Scalar(ScalarValue::Utf8View(Some(String::from(
->>>>>>> f667a01f
+            vec![
+                ColumnarValue::from(ScalarValue::Utf8View(Some(String::from(
                     "alphabet"
                 )))),
                 ColumnarValue::from(ScalarValue::Utf8View(Some(String::from("t")))),
@@ -238,13 +179,8 @@
         );
         test_function!(
             LtrimFunc::new(),
-<<<<<<< HEAD
-            &[
-                ColumnarValue::from(ScalarValue::Utf8View(Some(String::from(
-=======
-            vec![
-                ColumnarValue::Scalar(ScalarValue::Utf8View(Some(String::from(
->>>>>>> f667a01f
+            vec![
+                ColumnarValue::from(ScalarValue::Utf8View(Some(String::from(
                     "alphabet"
                 )))),
                 ColumnarValue::from(ScalarValue::Utf8View(Some(String::from("alphabe")))),
@@ -256,13 +192,8 @@
         );
         test_function!(
             LtrimFunc::new(),
-<<<<<<< HEAD
-            &[
-                ColumnarValue::from(ScalarValue::Utf8View(Some(String::from(
-=======
-            vec![
-                ColumnarValue::Scalar(ScalarValue::Utf8View(Some(String::from(
->>>>>>> f667a01f
+            vec![
+                ColumnarValue::from(ScalarValue::Utf8View(Some(String::from(
                     "alphabet"
                 )))),
                 ColumnarValue::from(ScalarValue::Utf8View(None)),
@@ -275,13 +206,8 @@
         // Special string view case for checking unlined output(len > 12)
         test_function!(
             LtrimFunc::new(),
-<<<<<<< HEAD
-            &[
-                ColumnarValue::from(ScalarValue::Utf8View(Some(String::from(
-=======
-            vec![
-                ColumnarValue::Scalar(ScalarValue::Utf8View(Some(String::from(
->>>>>>> f667a01f
+            vec![
+                ColumnarValue::from(ScalarValue::Utf8View(Some(String::from(
                     "xxxalphabetalphabet"
                 )))),
                 ColumnarValue::from(ScalarValue::Utf8View(Some(String::from("x")))),
@@ -294,47 +220,29 @@
         // String cases
         test_function!(
             LtrimFunc::new(),
-<<<<<<< HEAD
-            &[ColumnarValue::from(ScalarValue::Utf8(Some(String::from(
+            vec![ColumnarValue::from(ScalarValue::Utf8(Some(String::from(
                 "alphabet  "
             )))),],
-=======
-            vec![ColumnarValue::Scalar(ScalarValue::Utf8(Some(
-                String::from("alphabet  ")
-            ))),],
->>>>>>> f667a01f
-            Ok(Some("alphabet  ")),
-            &str,
-            Utf8,
-            StringArray
-        );
-        test_function!(
-            LtrimFunc::new(),
-<<<<<<< HEAD
-            &[ColumnarValue::from(ScalarValue::Utf8(Some(String::from(
+            Ok(Some("alphabet  ")),
+            &str,
+            Utf8,
+            StringArray
+        );
+        test_function!(
+            LtrimFunc::new(),
+            vec![ColumnarValue::from(ScalarValue::Utf8(Some(String::from(
                 "alphabet  "
             )))),],
-=======
-            vec![ColumnarValue::Scalar(ScalarValue::Utf8(Some(
-                String::from("alphabet  ")
-            ))),],
->>>>>>> f667a01f
-            Ok(Some("alphabet  ")),
-            &str,
-            Utf8,
-            StringArray
-        );
-        test_function!(
-            LtrimFunc::new(),
-<<<<<<< HEAD
-            &[
+            Ok(Some("alphabet  ")),
+            &str,
+            Utf8,
+            StringArray
+        );
+        test_function!(
+            LtrimFunc::new(),
+            vec![
                 ColumnarValue::from(ScalarValue::Utf8(Some(String::from("alphabet")))),
                 ColumnarValue::from(ScalarValue::Utf8(Some(String::from("t")))),
-=======
-            vec![
-                ColumnarValue::Scalar(ScalarValue::Utf8(Some(String::from("alphabet")))),
-                ColumnarValue::Scalar(ScalarValue::Utf8(Some(String::from("t")))),
->>>>>>> f667a01f
             ],
             Ok(Some("alphabet")),
             &str,
@@ -343,15 +251,9 @@
         );
         test_function!(
             LtrimFunc::new(),
-<<<<<<< HEAD
-            &[
+            vec![
                 ColumnarValue::from(ScalarValue::Utf8(Some(String::from("alphabet")))),
                 ColumnarValue::from(ScalarValue::Utf8(Some(String::from("alphabe")))),
-=======
-            vec![
-                ColumnarValue::Scalar(ScalarValue::Utf8(Some(String::from("alphabet")))),
-                ColumnarValue::Scalar(ScalarValue::Utf8(Some(String::from("alphabe")))),
->>>>>>> f667a01f
             ],
             Ok(Some("t")),
             &str,
@@ -360,15 +262,9 @@
         );
         test_function!(
             LtrimFunc::new(),
-<<<<<<< HEAD
-            &[
+            vec![
                 ColumnarValue::from(ScalarValue::Utf8(Some(String::from("alphabet")))),
                 ColumnarValue::from(ScalarValue::Utf8(None)),
-=======
-            vec![
-                ColumnarValue::Scalar(ScalarValue::Utf8(Some(String::from("alphabet")))),
-                ColumnarValue::Scalar(ScalarValue::Utf8(None)),
->>>>>>> f667a01f
             ],
             Ok(None),
             &str,
