--- conflicted
+++ resolved
@@ -16,32 +16,18 @@
 // under the License.
 
 use std::any::Any;
-use std::sync::{Arc, OnceLock};
-
-<<<<<<< HEAD
-use crate::string::common::StringArrayType;
-=======
->>>>>>> f667a01f
+use std::sync::Arc;
+
 use crate::utils::{make_scalar_function, utf8_to_str_type};
 use arrow::array::{
     ArrayRef, AsArray, GenericStringArray, GenericStringBuilder, Int64Array,
     OffsetSizeTrait, StringArrayType, StringViewArray,
 };
 use arrow::datatypes::DataType;
-<<<<<<< HEAD
-use arrow::datatypes::DataType::{Int64, LargeUtf8, Utf8, Utf8View};
-=======
 use arrow::datatypes::DataType::{LargeUtf8, Utf8, Utf8View};
->>>>>>> f667a01f
 use datafusion_common::cast::as_int64_array;
 use datafusion_common::types::{logical_int64, logical_string};
 use datafusion_common::{exec_err, Result};
-<<<<<<< HEAD
-use datafusion_expr::scalar_doc_sections::DOC_SECTION_STRING;
-use datafusion_expr::{ColumnarValue, Documentation, TypeSignature, Volatility};
-use datafusion_expr::{ScalarUDFImpl, Signature};
-
-=======
 use datafusion_expr::{ColumnarValue, Documentation, Volatility};
 use datafusion_expr::{ScalarUDFImpl, Signature};
 use datafusion_expr_common::signature::TypeSignatureClass;
@@ -65,7 +51,6 @@
         description = "Number of times to repeat the input string."
     )
 )]
->>>>>>> f667a01f
 #[derive(Debug)]
 pub struct RepeatFunc {
     signature: Signature,
@@ -82,17 +67,8 @@
         Self {
             signature: Signature::coercible(
                 vec![
-<<<<<<< HEAD
-                    // Planner attempts coercion to the target type starting with the most preferred candidate.
-                    // For example, given input `(Utf8View, Int64)`, it first tries coercing to `(Utf8View, Int64)`.
-                    // If that fails, it proceeds to `(Utf8, Int64)`.
-                    TypeSignature::Exact(vec![Utf8View, Int64]),
-                    TypeSignature::Exact(vec![Utf8, Int64]),
-                    TypeSignature::Exact(vec![LargeUtf8, Int64]),
-=======
                     TypeSignatureClass::Native(logical_string()),
                     TypeSignatureClass::Native(logical_int64()),
->>>>>>> f667a01f
                 ],
                 Volatility::Immutable,
             ),
@@ -126,40 +102,8 @@
     }
 
     fn documentation(&self) -> Option<&Documentation> {
-<<<<<<< HEAD
-        Some(get_repeat_doc())
-    }
-}
-
-static DOCUMENTATION: OnceLock<Documentation> = OnceLock::new();
-
-fn get_repeat_doc() -> &'static Documentation {
-    DOCUMENTATION.get_or_init(|| {
-        Documentation::builder()
-            .with_doc_section(DOC_SECTION_STRING)
-            .with_description(
-                "Returns a string with an input string repeated a specified number.",
-            )
-            .with_syntax_example("repeat(str, n)")
-            .with_sql_example(
-                r#"```sql
-> select repeat('data', 3);
-+-------------------------------+
-| repeat(Utf8("data"),Int64(3)) |
-+-------------------------------+
-| datadatadata                  |
-+-------------------------------+
-```"#,
-            )
-            .with_standard_argument("str", "String")
-            .with_argument("n", "Number of times to repeat the input string.")
-            .build()
-            .unwrap()
-    })
-=======
         self.doc()
     }
->>>>>>> f667a01f
 }
 
 /// Repeats string the specified number of times.
@@ -223,15 +167,9 @@
     fn test_functions() -> Result<()> {
         test_function!(
             RepeatFunc::new(),
-<<<<<<< HEAD
-            &[
+            vec![
                 ColumnarValue::from(ScalarValue::Utf8(Some(String::from("Pg")))),
                 ColumnarValue::from(ScalarValue::Int64(Some(4))),
-=======
-            vec![
-                ColumnarValue::Scalar(ScalarValue::Utf8(Some(String::from("Pg")))),
-                ColumnarValue::Scalar(ScalarValue::Int64(Some(4))),
->>>>>>> f667a01f
             ],
             Ok(Some("PgPgPgPg")),
             &str,
@@ -240,50 +178,32 @@
         );
         test_function!(
             RepeatFunc::new(),
-<<<<<<< HEAD
-            &[
+            vec![
                 ColumnarValue::from(ScalarValue::Utf8(None)),
                 ColumnarValue::from(ScalarValue::Int64(Some(4))),
-=======
-            vec![
-                ColumnarValue::Scalar(ScalarValue::Utf8(None)),
-                ColumnarValue::Scalar(ScalarValue::Int64(Some(4))),
->>>>>>> f667a01f
-            ],
-            Ok(None),
-            &str,
-            Utf8,
-            StringArray
-        );
-        test_function!(
-            RepeatFunc::new(),
-<<<<<<< HEAD
-            &[
+            ],
+            Ok(None),
+            &str,
+            Utf8,
+            StringArray
+        );
+        test_function!(
+            RepeatFunc::new(),
+            vec![
                 ColumnarValue::from(ScalarValue::Utf8(Some(String::from("Pg")))),
                 ColumnarValue::from(ScalarValue::Int64(None)),
-=======
-            vec![
-                ColumnarValue::Scalar(ScalarValue::Utf8(Some(String::from("Pg")))),
-                ColumnarValue::Scalar(ScalarValue::Int64(None)),
->>>>>>> f667a01f
-            ],
-            Ok(None),
-            &str,
-            Utf8,
-            StringArray
-        );
-
-        test_function!(
-            RepeatFunc::new(),
-<<<<<<< HEAD
-            &[
+            ],
+            Ok(None),
+            &str,
+            Utf8,
+            StringArray
+        );
+
+        test_function!(
+            RepeatFunc::new(),
+            vec![
                 ColumnarValue::from(ScalarValue::Utf8View(Some(String::from("Pg")))),
                 ColumnarValue::from(ScalarValue::Int64(Some(4))),
-=======
-            vec![
-                ColumnarValue::Scalar(ScalarValue::Utf8View(Some(String::from("Pg")))),
-                ColumnarValue::Scalar(ScalarValue::Int64(Some(4))),
->>>>>>> f667a01f
             ],
             Ok(Some("PgPgPgPg")),
             &str,
@@ -292,32 +212,20 @@
         );
         test_function!(
             RepeatFunc::new(),
-<<<<<<< HEAD
-            &[
+            vec![
                 ColumnarValue::from(ScalarValue::Utf8View(None)),
                 ColumnarValue::from(ScalarValue::Int64(Some(4))),
-=======
-            vec![
-                ColumnarValue::Scalar(ScalarValue::Utf8View(None)),
-                ColumnarValue::Scalar(ScalarValue::Int64(Some(4))),
->>>>>>> f667a01f
-            ],
-            Ok(None),
-            &str,
-            Utf8,
-            StringArray
-        );
-        test_function!(
-            RepeatFunc::new(),
-<<<<<<< HEAD
-            &[
+            ],
+            Ok(None),
+            &str,
+            Utf8,
+            StringArray
+        );
+        test_function!(
+            RepeatFunc::new(),
+            vec![
                 ColumnarValue::from(ScalarValue::Utf8View(Some(String::from("Pg")))),
                 ColumnarValue::from(ScalarValue::Int64(None)),
-=======
-            vec![
-                ColumnarValue::Scalar(ScalarValue::Utf8View(Some(String::from("Pg")))),
-                ColumnarValue::Scalar(ScalarValue::Int64(None)),
->>>>>>> f667a01f
             ],
             Ok(None),
             &str,
