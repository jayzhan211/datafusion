--- conflicted
+++ resolved
@@ -16,7 +16,7 @@
 // under the License.
 
 use std::any::Any;
-use std::sync::{Arc, OnceLock};
+use std::sync::Arc;
 
 use arrow::array::{
     ArrayAccessor, ArrayIter, ArrayRef, ArrowPrimitiveType, AsArray, OffsetSizeTrait,
@@ -26,15 +26,11 @@
 
 use crate::utils::{make_scalar_function, utf8_to_str_type};
 use datafusion_common::{exec_err, Result};
-use datafusion_expr::scalar_doc_sections::DOC_SECTION_STRING;
 use datafusion_expr::TypeSignature::Exact;
 use datafusion_expr::{
     ColumnarValue, Documentation, ScalarUDFImpl, Signature, Volatility,
 };
-<<<<<<< HEAD
-=======
 use datafusion_macros::user_doc;
->>>>>>> f667a01f
 
 #[user_doc(
     doc_section(label = "String Functions"),
@@ -125,45 +121,8 @@
     }
 
     fn documentation(&self) -> Option<&Documentation> {
-<<<<<<< HEAD
-        Some(get_substr_index_doc())
-    }
-}
-
-static DOCUMENTATION: OnceLock<Documentation> = OnceLock::new();
-
-fn get_substr_index_doc() -> &'static Documentation {
-    DOCUMENTATION.get_or_init(|| {
-        Documentation::builder()
-            .with_doc_section(DOC_SECTION_STRING)
-            .with_description(r#"Returns the substring from str before count occurrences of the delimiter delim.
-If count is positive, everything to the left of the final delimiter (counting from the left) is returned.
-If count is negative, everything to the right of the final delimiter (counting from the right) is returned."#)
-            .with_syntax_example("substr_index(str, delim, count)")
-            .with_sql_example(r#"```sql
-> select substr_index('www.apache.org', '.', 1);
-+---------------------------------------------------------+
-| substr_index(Utf8("www.apache.org"),Utf8("."),Int64(1)) |
-+---------------------------------------------------------+
-| www                                                     |
-+---------------------------------------------------------+
-> select substr_index('www.apache.org', '.', -1);
-+----------------------------------------------------------+
-| substr_index(Utf8("www.apache.org"),Utf8("."),Int64(-1)) |
-+----------------------------------------------------------+
-| org                                                      |
-+----------------------------------------------------------+
-```"#)
-            .with_standard_argument("str", "String")
-            .with_argument("delim", "The string to find in str to split str.")
-            .with_argument("count", "The number of times to search for the delimiter. Can be either a positive or negative number.")
-            .build()
-            .unwrap()
-    })
-=======
         self.doc()
     }
->>>>>>> f667a01f
 }
 
 /// Returns the substring from str before count occurrences of the delimiter delim. If count is positive, everything to the left of the final delimiter (counting from the left) is returned. If count is negative, everything to the right of the final delimiter (counting from the right) is returned.
@@ -293,17 +252,10 @@
     fn test_functions() -> Result<()> {
         test_function!(
             SubstrIndexFunc::new(),
-<<<<<<< HEAD
-            &[
+            vec![
                 ColumnarValue::from(ScalarValue::from("www.apache.org")),
                 ColumnarValue::from(ScalarValue::from(".")),
                 ColumnarValue::from(ScalarValue::from(1i64)),
-=======
-            vec![
-                ColumnarValue::Scalar(ScalarValue::from("www.apache.org")),
-                ColumnarValue::Scalar(ScalarValue::from(".")),
-                ColumnarValue::Scalar(ScalarValue::from(1i64)),
->>>>>>> f667a01f
             ],
             Ok(Some("www")),
             &str,
@@ -312,17 +264,10 @@
         );
         test_function!(
             SubstrIndexFunc::new(),
-<<<<<<< HEAD
-            &[
+            vec![
                 ColumnarValue::from(ScalarValue::from("www.apache.org")),
                 ColumnarValue::from(ScalarValue::from(".")),
                 ColumnarValue::from(ScalarValue::from(2i64)),
-=======
-            vec![
-                ColumnarValue::Scalar(ScalarValue::from("www.apache.org")),
-                ColumnarValue::Scalar(ScalarValue::from(".")),
-                ColumnarValue::Scalar(ScalarValue::from(2i64)),
->>>>>>> f667a01f
             ],
             Ok(Some("www.apache")),
             &str,
@@ -331,17 +276,10 @@
         );
         test_function!(
             SubstrIndexFunc::new(),
-<<<<<<< HEAD
-            &[
+            vec![
                 ColumnarValue::from(ScalarValue::from("www.apache.org")),
                 ColumnarValue::from(ScalarValue::from(".")),
                 ColumnarValue::from(ScalarValue::from(-2i64)),
-=======
-            vec![
-                ColumnarValue::Scalar(ScalarValue::from("www.apache.org")),
-                ColumnarValue::Scalar(ScalarValue::from(".")),
-                ColumnarValue::Scalar(ScalarValue::from(-2i64)),
->>>>>>> f667a01f
             ],
             Ok(Some("apache.org")),
             &str,
@@ -350,17 +288,10 @@
         );
         test_function!(
             SubstrIndexFunc::new(),
-<<<<<<< HEAD
-            &[
+            vec![
                 ColumnarValue::from(ScalarValue::from("www.apache.org")),
                 ColumnarValue::from(ScalarValue::from(".")),
                 ColumnarValue::from(ScalarValue::from(-1i64)),
-=======
-            vec![
-                ColumnarValue::Scalar(ScalarValue::from("www.apache.org")),
-                ColumnarValue::Scalar(ScalarValue::from(".")),
-                ColumnarValue::Scalar(ScalarValue::from(-1i64)),
->>>>>>> f667a01f
             ],
             Ok(Some("org")),
             &str,
@@ -369,17 +300,10 @@
         );
         test_function!(
             SubstrIndexFunc::new(),
-<<<<<<< HEAD
-            &[
+            vec![
                 ColumnarValue::from(ScalarValue::from("www.apache.org")),
                 ColumnarValue::from(ScalarValue::from(".")),
                 ColumnarValue::from(ScalarValue::from(0i64)),
-=======
-            vec![
-                ColumnarValue::Scalar(ScalarValue::from("www.apache.org")),
-                ColumnarValue::Scalar(ScalarValue::from(".")),
-                ColumnarValue::Scalar(ScalarValue::from(0i64)),
->>>>>>> f667a01f
             ],
             Ok(Some("")),
             &str,
@@ -388,17 +312,10 @@
         );
         test_function!(
             SubstrIndexFunc::new(),
-<<<<<<< HEAD
-            &[
+            vec![
                 ColumnarValue::from(ScalarValue::from("")),
                 ColumnarValue::from(ScalarValue::from(".")),
                 ColumnarValue::from(ScalarValue::from(1i64)),
-=======
-            vec![
-                ColumnarValue::Scalar(ScalarValue::from("")),
-                ColumnarValue::Scalar(ScalarValue::from(".")),
-                ColumnarValue::Scalar(ScalarValue::from(1i64)),
->>>>>>> f667a01f
             ],
             Ok(Some("")),
             &str,
@@ -407,17 +324,10 @@
         );
         test_function!(
             SubstrIndexFunc::new(),
-<<<<<<< HEAD
-            &[
+            vec![
                 ColumnarValue::from(ScalarValue::from("www.apache.org")),
                 ColumnarValue::from(ScalarValue::from("")),
                 ColumnarValue::from(ScalarValue::from(1i64)),
-=======
-            vec![
-                ColumnarValue::Scalar(ScalarValue::from("www.apache.org")),
-                ColumnarValue::Scalar(ScalarValue::from("")),
-                ColumnarValue::Scalar(ScalarValue::from(1i64)),
->>>>>>> f667a01f
             ],
             Ok(Some("")),
             &str,
