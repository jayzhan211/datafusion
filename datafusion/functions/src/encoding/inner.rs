--- conflicted
+++ resolved
@@ -32,14 +32,9 @@
 use datafusion_common::{exec_err, ScalarValue};
 use datafusion_common::{DataFusionError, Result};
 use datafusion_expr::{ColumnarValue, Documentation};
-<<<<<<< HEAD
-use std::sync::{Arc, OnceLock};
-=======
 use std::sync::Arc;
->>>>>>> f667a01f
 use std::{fmt, str::FromStr};
 
-use datafusion_expr::scalar_doc_sections::DOC_SECTION_BINARY_STRING;
 use datafusion_expr::{ScalarUDFImpl, Signature, Volatility};
 use datafusion_macros::user_doc;
 use std::any::Any;
@@ -77,22 +72,6 @@
     }
 }
 
-static ENCODE_DOCUMENTATION: OnceLock<Documentation> = OnceLock::new();
-
-fn get_encode_doc() -> &'static Documentation {
-    ENCODE_DOCUMENTATION.get_or_init(|| {
-        Documentation::builder()
-            .with_doc_section(DOC_SECTION_BINARY_STRING)
-            .with_description("Encode binary data into a textual representation.")
-            .with_syntax_example("encode(expression, format)")
-            .with_argument("expression", "Expression containing string or binary data")
-            .with_argument("format", "Supported formats are: `base64`, `hex`")
-            .with_related_udf("decode")
-            .build()
-            .unwrap()
-    })
-}
-
 impl ScalarUDFImpl for EncodeFunc {
     fn as_any(&self) -> &dyn Any {
         self
@@ -159,11 +138,7 @@
     }
 
     fn documentation(&self) -> Option<&Documentation> {
-<<<<<<< HEAD
-        Some(get_encode_doc())
-=======
         self.doc()
->>>>>>> f667a01f
     }
 }
 
@@ -197,22 +172,6 @@
     }
 }
 
-static DECODE_DOCUMENTATION: OnceLock<Documentation> = OnceLock::new();
-
-fn get_decode_doc() -> &'static Documentation {
-    DECODE_DOCUMENTATION.get_or_init(|| {
-        Documentation::builder()
-            .with_doc_section(DOC_SECTION_BINARY_STRING)
-            .with_description("Decode binary data from textual representation in string.")
-            .with_syntax_example("decode(expression, format)")
-            .with_argument("expression", "Expression containing encoded string data")
-            .with_argument("format", "Same arguments as [encode](#encode)")
-            .with_related_udf("encode")
-            .build()
-            .unwrap()
-    })
-}
-
 impl ScalarUDFImpl for DecodeFunc {
     fn as_any(&self) -> &dyn Any {
         self
@@ -265,11 +224,7 @@
     }
 
     fn documentation(&self) -> Option<&Documentation> {
-<<<<<<< HEAD
-        Some(get_decode_doc())
-=======
         self.doc()
->>>>>>> f667a01f
     }
 }
 
@@ -591,15 +546,8 @@
         );
     }
     let encoding = match &args[1] {
-<<<<<<< HEAD
-        ColumnarValue::Scalar(scalar) => match scalar.value() {
-            ScalarValue::Utf8(Some(method)) | ScalarValue::LargeUtf8(Some(method)) => {
-                method.parse::<Encoding>()
-            }
-=======
-        ColumnarValue::Scalar(scalar) => match scalar.try_as_str() {
+        ColumnarValue::Scalar(scalar) => match scalar.value().try_as_str() {
             Some(Some(method)) => method.parse::<Encoding>(),
->>>>>>> f667a01f
             _ => not_impl_err!(
                 "Second argument to encode must be non null constant string: Encode using dynamically decided method is not yet supported. Got {scalar:?}"
             ),
@@ -622,15 +570,8 @@
         );
     }
     let encoding = match &args[1] {
-<<<<<<< HEAD
-        ColumnarValue::Scalar(scalar) => match scalar.value() {
-            ScalarValue::Utf8(Some(method)) | ScalarValue::LargeUtf8(Some(method)) => {
-                method.parse::<Encoding>()
-            }
-=======
-        ColumnarValue::Scalar(scalar) => match scalar.try_as_str() {
+        ColumnarValue::Scalar(scalar) => match scalar.value().try_as_str() {
             Some(Some(method))=> method.parse::<Encoding>(),
->>>>>>> f667a01f
             _ => not_impl_err!(
                 "Second argument to decode must be a non null constant string: Decode using dynamically decided method is not yet supported. Got {scalar:?}"
             ),
