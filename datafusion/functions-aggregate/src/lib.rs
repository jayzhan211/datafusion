// Licensed to the Apache Software Foundation (ASF) under one
// or more contributor license agreements.  See the NOTICE file
// distributed with this work for additional information
// regarding copyright ownership.  The ASF licenses this file
// to you under the Apache License, Version 2.0 (the
// "License"); you may not use this file except in compliance
// with the License.  You may obtain a copy of the License at
//
//   http://www.apache.org/licenses/LICENSE-2.0
//
// Unless required by applicable law or agreed to in writing,
// software distributed under the License is distributed on an
// "AS IS" BASIS, WITHOUT WARRANTIES OR CONDITIONS OF ANY
// KIND, either express or implied.  See the License for the
// specific language governing permissions and limitations
// under the License.

//! Aggregate Function packages for [DataFusion].
//!
//! This crate contains a collection of various aggregate function packages for DataFusion,
//! implemented using the extension API. Users may wish to control which functions
//! are available to control the binary size of their application as well as
//! use dialect specific implementations of functions (e.g. Spark vs Postgres)
//!
//! Each package is implemented as a separate
//! module, activated by a feature flag.
//!
//! [DataFusion]: https://crates.io/crates/datafusion
//!
//! # Available Packages
//! See the list of [modules](#modules) in this crate for available packages.
//!
//! # Using A Package
//! You can register all functions in all packages using the [`register_all`] function.
//!
//! Each package also exports an `expr_fn` submodule to help create [`Expr`]s that invoke
//! functions using a fluent style. For example:
//!
//![`Expr`]: datafusion_expr::Expr
//!
//! # Implementing A New Package
//!
//! To add a new package to this crate, you should follow the model of existing
//! packages. The high level steps are:
//!
//! 1. Create a new module with the appropriate [AggregateUDF] implementations.
//!
//! 2. Use the macros in [`macros`] to create standard entry points.
//!
//! 3. Add a new feature to `Cargo.toml`, with any optional dependencies
//!
//! 4. Use the `make_package!` macro to expose the module when the
//! feature is enabled.

#[macro_use]
pub mod macros;

pub mod covariance;
pub mod first_last;
<<<<<<< HEAD
pub mod sum;
=======
pub mod median;
>>>>>>> 52c4f3cc

use datafusion_common::Result;
use datafusion_execution::FunctionRegistry;
use datafusion_expr::AggregateUDF;
use log::debug;
use std::sync::Arc;

/// Fluent-style API for creating `Expr`s
pub mod expr_fn {
    pub use super::covariance::covar_samp;
    pub use super::first_last::first_value;
<<<<<<< HEAD
    pub use super::sum::sum;
=======
    pub use super::median::median;
>>>>>>> 52c4f3cc
}

/// Registers all enabled packages with a [`FunctionRegistry`]
pub fn register_all(registry: &mut dyn FunctionRegistry) -> Result<()> {
    let functions: Vec<Arc<AggregateUDF>> = vec![
        first_last::first_value_udaf(),
        covariance::covar_samp_udaf(),
        sum::sum_udaf(),
        covariance::covar_pop_udaf(),
        median::median_udaf(),
    ];

    functions.into_iter().try_for_each(|udf| {
        let existing_udaf = registry.register_udaf(udf)?;
        if let Some(existing_udaf) = existing_udaf {
            debug!("Overwrite existing UDAF: {}", existing_udaf.name());
        }
        Ok(()) as Result<()>
    })?;

    Ok(())
}<|MERGE_RESOLUTION|>--- conflicted
+++ resolved
@@ -57,11 +57,8 @@
 
 pub mod covariance;
 pub mod first_last;
-<<<<<<< HEAD
 pub mod sum;
-=======
 pub mod median;
->>>>>>> 52c4f3cc
 
 use datafusion_common::Result;
 use datafusion_execution::FunctionRegistry;
@@ -73,11 +70,8 @@
 pub mod expr_fn {
     pub use super::covariance::covar_samp;
     pub use super::first_last::first_value;
-<<<<<<< HEAD
     pub use super::sum::sum;
-=======
     pub use super::median::median;
->>>>>>> 52c4f3cc
 }
 
 /// Registers all enabled packages with a [`FunctionRegistry`]
