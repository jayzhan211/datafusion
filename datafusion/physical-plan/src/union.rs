--- conflicted
+++ resolved
@@ -473,23 +473,6 @@
         .map(|i| {
             inputs
                 .iter()
-<<<<<<< HEAD
-                .filter_map(|input| {
-                    if input.schema().fields().len() > i {
-                        let field = input.schema().field(i).clone();
-                        let right_hand_metdata = inputs
-                            .get(1)
-                            .map(|right_input| {
-                                right_input.schema().field(i).metadata().clone()
-                            })
-                            .unwrap_or_default();
-                        let mut metadata = field.metadata().clone();
-                        metadata.extend(right_hand_metdata);
-                        Some(field.with_metadata(metadata))
-                    } else {
-                        None
-                    }
-=======
                 .enumerate()
                 .map(|(input_idx, input)| {
                     let field = input.schema().field(i).clone();
@@ -505,7 +488,6 @@
 
                     metadata.extend(other_metadatas);
                     field.with_metadata(metadata)
->>>>>>> f667a01f
                 })
                 .find_or_first(Field::is_nullable)
                 // We can unwrap this because if inputs was empty, this would've already panic'ed when we
