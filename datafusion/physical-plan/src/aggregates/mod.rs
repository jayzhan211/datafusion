--- conflicted
+++ resolved
@@ -946,19 +946,6 @@
             )) {
                 first_value = first_value.with_requirement_satisfied(true);
                 *aggr_expr = Arc::new(first_value) as _;
-<<<<<<< HEAD
-            } else if eq_properties.ordering_satisfy_requirement(&concat_slices(
-                prefix_requirement,
-                &reverse_aggr_req,
-            )) {
-                // Converting to LAST_VALUE enables more efficient execution
-                // given the existing ordering:
-                println!("call convert");
-                let mut last_value = first_value.convert_to_last();
-                last_value = last_value.with_requirement_satisfied(true);
-                *aggr_expr = Arc::new(last_value) as _;
-=======
->>>>>>> cf3f33e0
             } else {
                 // Requirement is not satisfied with existing ordering.
                 first_value = first_value.with_requirement_satisfied(false);
@@ -974,19 +961,6 @@
             )) {
                 last_value = last_value.with_requirement_satisfied(true);
                 *aggr_expr = Arc::new(last_value) as _;
-<<<<<<< HEAD
-            } else if eq_properties.ordering_satisfy_requirement(&concat_slices(
-                prefix_requirement,
-                &reverse_aggr_req,
-            )) {
-                // Converting to FIRST_VALUE enables more efficient execution
-                // given the existing ordering:
-                println!("call convert");
-                let mut first_value = last_value.convert_to_first();
-                first_value = first_value.with_requirement_satisfied(true);
-                *aggr_expr = Arc::new(first_value) as _;
-=======
->>>>>>> cf3f33e0
             } else {
                 // Requirement is not satisfied with existing ordering.
                 last_value = last_value.with_requirement_satisfied(false);
@@ -1275,13 +1249,10 @@
     use datafusion_execution::config::SessionConfig;
     use datafusion_execution::memory_pool::FairSpillPool;
     use datafusion_execution::runtime_env::{RuntimeConfig, RuntimeEnv};
-<<<<<<< HEAD
     use datafusion_physical_expr::expressions::{
         lit, ApproxDistinct, Count, LastValue, Median, OrderSensitiveArrayAgg,
     };
-=======
     use datafusion_physical_expr::expressions::{lit, ApproxDistinct, Count, Median};
->>>>>>> cf3f33e0
     use datafusion_physical_expr::{
         reverse_order_bys, AggregateExpr, EquivalenceProperties, PhysicalExpr,
         PhysicalSortExpr,
