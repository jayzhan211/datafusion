--- conflicted
+++ resolved
@@ -29,12 +29,8 @@
     TreeNodeVisitor,
 };
 use datafusion_common::{
-<<<<<<< HEAD
-    internal_datafusion_err, internal_err, Column, DFSchema, DFSchemaRef,
+    internal_err, Column, DFSchema, DFSchemaRef,
     DataFusionError, Result,
-=======
-    internal_err, Column, DFField, DFSchema, DFSchemaRef, DataFusionError, Result,
->>>>>>> 2b69acca
 };
 use datafusion_expr::expr::Alias;
 use datafusion_expr::logical_plan::{Aggregate, LogicalPlan, Projection, Window};
@@ -325,21 +321,14 @@
                         agg_exprs.push(expr.alias(&name));
                         proj_exprs.push(Expr::Column(Column::from_name(name)));
                     } else {
-<<<<<<< HEAD
-                        let id =
-                            ExprIdentifierVisitor::<'static>::desc_expr(&expr_rewritten);
-
-                        let field = expr_rewritten.to_field(&new_input_schema)?;
-                        let dffield = expr_rewritten.to_dffield(&field)?;
-
-                        let out_name = dffield.qualified_name();
-=======
                         let id = ExprIdentifierVisitor::<'static>::expr_identifier(
                             &expr_rewritten,
                         );
-                        let out_name =
-                            expr_rewritten.to_field(&new_input_schema)?.qualified_name();
->>>>>>> 2b69acca
+
+                        let field = expr_rewritten.to_field(&new_input_schema)?;
+                        let dffield = expr_rewritten.to_dffield(&field)?;
+                        let out_name = dffield.qualified_name();
+
                         agg_exprs.push(expr_rewritten.alias(&id));
                         proj_exprs
                             .push(Expr::Column(Column::from_name(id)).alias(out_name));
