--- conflicted
+++ resolved
@@ -19,7 +19,6 @@
 
 use arrow::datatypes::{DataType, Field, Schema};
 use datafusion_common::{not_impl_err, Result};
-<<<<<<< HEAD
 use datafusion_expr::expr::AggregateFunction;
 // use datafusion_execution::FunctionRegistry;
 use datafusion_expr::{
@@ -29,11 +28,9 @@
 //     physical_expr::PhysicalExpr,
 //     sort_expr::{LexOrdering, PhysicalSortExpr},
 // };
-=======
 use datafusion_expr::{
     function::AccumulatorArgs, Accumulator, AggregateUDF, Expr, GroupsAccumulator,
 };
->>>>>>> cf3f33e0
 use std::fmt::Debug;
 use std::{any::Any, sync::Arc};
 
@@ -282,7 +279,6 @@
     fn order_bys(&self) -> Option<&[PhysicalSortExpr]> {
         (!self.ordering_req.is_empty()).then_some(&self.ordering_req)
     }
-<<<<<<< HEAD
 
     // fn reverse_expr_v2(&self) -> Option<AggregateFunction> {
     //     let args_name = self
@@ -292,8 +288,6 @@
     //         .collect::<Vec<_>>();
     //     self.fun.reverse_expr(args_name)
     // }
-=======
->>>>>>> cf3f33e0
 }
 
 impl PartialEq<dyn Any> for AggregateFunctionExpr {
