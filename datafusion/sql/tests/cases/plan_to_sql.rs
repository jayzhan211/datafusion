// Licensed to the Apache Software Foundation (ASF) under one
// or more contributor license agreements.  See the NOTICE file
// distributed with this work for additional information
// regarding copyright ownership.  The ASF licenses this file
// to you under the Apache License, Version 2.0 (the
// "License"); you may not use this file except in compliance
// with the License.  You may obtain a copy of the License at
//
//   http://www.apache.org/licenses/LICENSE-2.0
//
// Unless required by applicable law or agreed to in writing,
// software distributed under the License is distributed on an
// "AS IS" BASIS, WITHOUT WARRANTIES OR CONDITIONS OF ANY
// KIND, either express or implied.  See the License for the
// specific language governing permissions and limitations
// under the License.

use arrow_schema::{DataType, Field, Schema};
use datafusion_common::{assert_contains, DFSchema, DFSchemaRef, Result, TableReference};
use datafusion_expr::test::function_stub::{
    count_udaf, max_udaf, min_udaf, sum, sum_udaf,
};
use datafusion_expr::{
    col, lit, table_scan, wildcard, EmptyRelation, Expr, Extension, LogicalPlan,
    LogicalPlanBuilder, Union, UserDefinedLogicalNode, UserDefinedLogicalNodeCore,
};
use datafusion_functions::unicode;
use datafusion_functions_aggregate::grouping::grouping_udaf;
use datafusion_functions_nested::make_array::make_array_udf;
use datafusion_functions_nested::map::map_udf;
use datafusion_functions_window::rank::rank_udwf;
use datafusion_sql::planner::{ContextProvider, PlannerContext, SqlToRel};
use datafusion_sql::unparser::dialect::{
    CustomDialectBuilder, DefaultDialect as UnparserDefaultDialect, DefaultDialect,
    Dialect as UnparserDialect, MySqlDialect as UnparserMySqlDialect, SqliteDialect,
};
use datafusion_sql::unparser::{expr_to_sql, plan_to_sql, Unparser};
use sqlparser::ast::Statement;
use std::hash::Hash;
use std::sync::Arc;
use std::{fmt, vec};

use crate::common::{MockContextProvider, MockSessionState};
use datafusion_expr::builder::{
    project, table_scan_with_filter_and_fetch, table_scan_with_filters,
};
use datafusion_functions::core::planner::CoreFunctionPlanner;
use datafusion_functions_nested::extract::array_element_udf;
use datafusion_functions_nested::planner::{FieldAccessPlanner, NestedFunctionPlanner};
use datafusion_sql::unparser::ast::{
    DerivedRelationBuilder, QueryBuilder, RelationBuilder, SelectBuilder,
};
use datafusion_sql::unparser::extension_unparser::{
    UnparseToStatementResult, UnparseWithinStatementResult,
    UserDefinedLogicalNodeUnparser,
};
use sqlparser::dialect::{Dialect, GenericDialect, MySqlDialect};
use sqlparser::parser::Parser;

#[test]
fn roundtrip_expr() {
    let tests: Vec<(TableReference, &str, &str)> = vec![
        (TableReference::bare("person"), "age > 35", r#"(age > 35)"#),
        (
            TableReference::bare("person"),
            "id = '10'",
            r#"(id = '10')"#,
        ),
        (
            TableReference::bare("person"),
            "CAST(id AS VARCHAR)",
            r#"CAST(id AS VARCHAR)"#,
        ),
        (
            TableReference::bare("person"),
            "sum((age * 2))",
            r#"sum((age * 2))"#,
        ),
    ];

    let roundtrip = |table, sql: &str| -> Result<String> {
        let dialect = GenericDialect {};
        let sql_expr = Parser::new(&dialect).try_with_sql(sql)?.parse_expr()?;
        let state = MockSessionState::default().with_aggregate_function(sum_udaf());
        let context = MockContextProvider { state };
        let schema = context.get_table_source(table)?.schema();
        let df_schema = DFSchema::try_from(schema.as_ref().clone())?;
        let sql_to_rel = SqlToRel::new(&context);
        let expr =
            sql_to_rel.sql_to_expr(sql_expr, &df_schema, &mut PlannerContext::new())?;

        let ast = expr_to_sql(&expr)?;

        Ok(ast.to_string())
    };

    for (table, query, expected) in tests {
        let actual = roundtrip(table, query).unwrap();
        assert_eq!(actual, expected);
    }
}

#[test]
fn roundtrip_statement() -> Result<()> {
    let tests: Vec<&str> = vec![
            "select 1;",
            "select 1 limit 0;",
            "select ta.j1_id from j1 ta join (select 1 as j1_id) tb on ta.j1_id = tb.j1_id;",
            "select ta.j1_id from j1 ta join (select 1 as j1_id) tb using (j1_id);",
            "select ta.j1_id from j1 ta join (select 1 as j1_id) tb on ta.j1_id = tb.j1_id where ta.j1_id > 1;",
            "select ta.j1_id from (select 1 as j1_id) ta;",
            "select ta.j1_id from j1 ta;",
            "select ta.j1_id from j1 ta order by ta.j1_id;",
            "select * from j1 ta order by ta.j1_id, ta.j1_string desc;",
            "select * from j1 limit 10;",
            "select ta.j1_id from j1 ta where ta.j1_id > 1;",
            "select ta.j1_id, tb.j2_string from j1 ta join j2 tb on (ta.j1_id = tb.j2_id);",
            "select ta.j1_id, tb.j2_string, tc.j3_string from j1 ta join j2 tb on (ta.j1_id = tb.j2_id) join j3 tc on (ta.j1_id = tc.j3_id);",
            "select * from (select id, first_name from person)",
            "select * from (select id, first_name from (select * from person))",
            "select id, count(*) as cnt from (select id from person) group by id",
            "select (id-1)/2, count(*) / (sum(id/10)-1) as agg_expr from (select (id-1) as id from person) group by id",
            "select CAST(id/2 as VARCHAR) NOT LIKE 'foo*' from person where NOT EXISTS (select ta.j1_id, tb.j2_string from j1 ta join j2 tb on (ta.j1_id = tb.j2_id))",
            r#"select "First Name" from person_quoted_cols"#,
            "select DISTINCT id FROM person",
            "select DISTINCT on (id) id, first_name from person",
            "select DISTINCT on (id) id, first_name from person order by id",
            r#"select id, count("First Name") as cnt from (select id, "First Name" from person_quoted_cols) group by id"#,
            "select id, count(*) as cnt from (select p1.id as id from person p1 inner join person p2 on p1.id=p2.id) group by id",
            "select id, count(*), first_name from person group by first_name, id",
            "select id, sum(age), first_name from person group by first_name, id",
            "select id, count(*), first_name
            from person
            where id!=3 and first_name=='test'
            group by first_name, id
            having count(*)>5 and count(*)<10
            order by count(*)",
            r#"select id, count("First Name") as count_first_name, "Last Name"
            from person_quoted_cols
            where id!=3 and "First Name"=='test'
            group by "Last Name", id
            having count_first_name>5 and count_first_name<10
            order by count_first_name, "Last Name""#,
            r#"select p.id, count("First Name") as count_first_name,
            "Last Name", sum(qp.id/p.id - (select sum(id) from person_quoted_cols) ) / (select count(*) from person)
            from (select id, "First Name", "Last Name" from person_quoted_cols) qp
            inner join (select * from person) p
            on p.id = qp.id
            where p.id!=3 and "First Name"=='test' and qp.id in
            (select id from (select id, count(*) from person group by id having count(*) > 0))
            group by "Last Name", p.id
            having count_first_name>5 and count_first_name<10
            order by count_first_name, "Last Name""#,
            r#"SELECT j1_string as string FROM j1
            UNION ALL
            SELECT j2_string as string FROM j2"#,
            r#"SELECT j1_string as string FROM j1
            UNION ALL
            SELECT j2_string as string FROM j2
            ORDER BY string DESC
            LIMIT 10"#,
            r#"SELECT col1, id FROM (
                SELECT j1_string AS col1, j1_id AS id FROM j1
                UNION ALL
                SELECT j2_string AS col1, j2_id AS id FROM j2
                UNION ALL
                SELECT j3_string AS col1, j3_id AS id FROM j3
            ) AS subquery GROUP BY col1, id ORDER BY col1 ASC, id ASC"#,
            "SELECT id, count(*) over (PARTITION BY first_name ROWS BETWEEN UNBOUNDED PRECEDING AND UNBOUNDED FOLLOWING),
            last_name, sum(id) over (PARTITION BY first_name ROWS BETWEEN UNBOUNDED PRECEDING AND UNBOUNDED FOLLOWING),
            first_name from person",
            r#"SELECT id, count(distinct id) over (ROWS BETWEEN UNBOUNDED PRECEDING AND UNBOUNDED FOLLOWING),
            sum(id) OVER (PARTITION BY first_name ROWS BETWEEN UNBOUNDED PRECEDING AND UNBOUNDED FOLLOWING) from person"#,
            "SELECT id, sum(id) OVER (PARTITION BY first_name ROWS BETWEEN 5 PRECEDING AND 2 FOLLOWING) from person",
            "WITH t1 AS (SELECT j1_id AS id, j1_string name FROM j1), t2 AS (SELECT j2_id AS id, j2_string name FROM j2) SELECT * FROM t1 JOIN t2 USING (id, name)",
            "WITH w1 AS (SELECT 'a' as col), w2 AS (SELECT 'b' as col), w3 as (SELECT 'c' as col) SELECT * FROM w1 UNION ALL SELECT * FROM w2 UNION ALL SELECT * FROM w3",
            "WITH w1 AS (SELECT 'a' as col), w2 AS (SELECT 'b' as col), w3 as (SELECT 'c' as col), w4 as (SELECT 'd' as col) SELECT * FROM w1 UNION ALL SELECT * FROM w2 UNION ALL SELECT * FROM w3 UNION ALL SELECT * FROM w4",
            "WITH w1 AS (SELECT 'a' as col), w2 AS (SELECT 'b' as col) SELECT * FROM w1 JOIN w2 ON w1.col = w2.col UNION ALL SELECT * FROM w1 JOIN w2 ON w1.col = w2.col UNION ALL SELECT * FROM w1 JOIN w2 ON w1.col = w2.col",
            r#"SELECT id, first_name,
            SUM(id) AS total_sum,
            SUM(id) OVER (PARTITION BY first_name ROWS BETWEEN 5 PRECEDING AND 2 FOLLOWING) AS moving_sum,
            MAX(SUM(id)) OVER (PARTITION BY first_name ROWS BETWEEN UNBOUNDED PRECEDING AND UNBOUNDED FOLLOWING) AS max_total
            FROM person JOIN orders ON person.id = orders.customer_id GROUP BY id, first_name"#,
            r#"SELECT id, first_name,
            SUM(id) AS total_sum,
            SUM(id) OVER (PARTITION BY first_name ROWS BETWEEN 5 PRECEDING AND 2 FOLLOWING) AS moving_sum,
            MAX(SUM(id)) OVER (PARTITION BY first_name ROWS BETWEEN UNBOUNDED PRECEDING AND UNBOUNDED FOLLOWING) AS max_total
            FROM (SELECT id, first_name from person) person JOIN (SELECT customer_id FROM orders) orders ON person.id = orders.customer_id GROUP BY id, first_name"#,
            r#"SELECT id, first_name, last_name, customer_id, SUM(id) AS total_sum
            FROM person
            JOIN orders ON person.id = orders.customer_id
            GROUP BY ROLLUP(id, first_name, last_name, customer_id)"#,
            r#"SELECT id, first_name, last_name,
            SUM(id) AS total_sum,
            COUNT(*) AS total_count,
            SUM(id) OVER (ROWS BETWEEN UNBOUNDED PRECEDING AND CURRENT ROW) AS running_total
            FROM person
            GROUP BY GROUPING SETS ((id, first_name, last_name), (first_name, last_name), (last_name))"#,
<<<<<<< HEAD
=======
            "SELECT ARRAY[1, 2, 3]",
            "SELECT ARRAY[1, 2, 3][1]",
            "SELECT [1, 2, 3]",
            "SELECT [1, 2, 3][1]",
            "SELECT left[1] FROM array",
            "SELECT {a:1, b:2}",
            "SELECT s.a FROM (SELECT {a:1, b:2} AS s)",
            "SELECT MAP {'a': 1, 'b': 2}"
>>>>>>> f667a01f
    ];

    // For each test sql string, we transform as follows:
    // sql -> ast::Statement (s1) -> LogicalPlan (p1) -> ast::Statement (s2) -> LogicalPlan (p2)
    // We test not that s1==s2, but rather p1==p2. This ensures that unparser preserves the logical
    // query information of the original sql string and disreguards other differences in syntax or
    // quoting.
    for query in tests {
        let dialect = GenericDialect {};
        let statement = Parser::new(&dialect)
            .try_with_sql(query)?
            .parse_statement()?;
        let state = MockSessionState::default()
            .with_scalar_function(make_array_udf())
            .with_scalar_function(array_element_udf())
            .with_scalar_function(map_udf())
            .with_aggregate_function(sum_udaf())
            .with_aggregate_function(count_udaf())
            .with_aggregate_function(max_udaf())
<<<<<<< HEAD
            .with_expr_planner(Arc::new(CoreFunctionPlanner::default()));
=======
            .with_expr_planner(Arc::new(CoreFunctionPlanner::default()))
            .with_expr_planner(Arc::new(NestedFunctionPlanner))
            .with_expr_planner(Arc::new(FieldAccessPlanner));
>>>>>>> f667a01f
        let context = MockContextProvider { state };
        let sql_to_rel = SqlToRel::new(&context);
        let plan = sql_to_rel.sql_statement_to_plan(statement).unwrap();

        let roundtrip_statement = plan_to_sql(&plan)?;

        let actual = &roundtrip_statement.to_string();
        println!("roundtrip sql: {actual}");
        println!("plan {}", plan.display_indent());

        let plan_roundtrip = sql_to_rel
            .sql_statement_to_plan(roundtrip_statement.clone())
            .unwrap();

        assert_eq!(plan, plan_roundtrip);
    }

    Ok(())
}

#[test]
fn roundtrip_crossjoin() -> Result<()> {
    let query = "select j1.j1_id, j2.j2_string from j1, j2";

    let dialect = GenericDialect {};
    let statement = Parser::new(&dialect)
        .try_with_sql(query)?
        .parse_statement()?;

    let state = MockSessionState::default()
        .with_expr_planner(Arc::new(CoreFunctionPlanner::default()));

    let context = MockContextProvider { state };
    let sql_to_rel = SqlToRel::new(&context);
    let plan = sql_to_rel.sql_statement_to_plan(statement).unwrap();

    let roundtrip_statement = plan_to_sql(&plan)?;

    let actual = &roundtrip_statement.to_string();
    println!("roundtrip sql: {actual}");
    println!("plan {}", plan.display_indent());

    let plan_roundtrip = sql_to_rel
        .sql_statement_to_plan(roundtrip_statement)
        .unwrap();

    let expected = "Projection: j1.j1_id, j2.j2_string\
        \n  Cross Join: \
        \n    TableScan: j1\
        \n    TableScan: j2";

    assert_eq!(plan_roundtrip.to_string(), expected);

    Ok(())
}

#[test]
fn roundtrip_statement_with_dialect() -> Result<()> {
    struct TestStatementWithDialect {
        sql: &'static str,
        expected: &'static str,
        parser_dialect: Box<dyn Dialect>,
        unparser_dialect: Box<dyn UnparserDialect>,
    }
    let tests: Vec<TestStatementWithDialect> = vec![
        TestStatementWithDialect {
            sql: "select min(ta.j1_id) as j1_min from j1 ta order by min(ta.j1_id) limit 10;",
            expected:
                // top projection sort gets derived into a subquery
                // for MySQL, this subquery needs an alias
                "SELECT `j1_min` FROM (SELECT min(`ta`.`j1_id`) AS `j1_min`, min(`ta`.`j1_id`) FROM `j1` AS `ta` ORDER BY min(`ta`.`j1_id`) ASC) AS `derived_sort` LIMIT 10",
            parser_dialect: Box::new(MySqlDialect {}),
            unparser_dialect: Box::new(UnparserMySqlDialect {}),
        },
        TestStatementWithDialect {
            sql: "select min(ta.j1_id) as j1_min from j1 ta order by min(ta.j1_id) limit 10;",
            expected:
                // top projection sort still gets derived into a subquery in default dialect
                // except for the default dialect, the subquery is left non-aliased
                "SELECT j1_min FROM (SELECT min(ta.j1_id) AS j1_min, min(ta.j1_id) FROM j1 AS ta ORDER BY min(ta.j1_id) ASC NULLS LAST) LIMIT 10",
            parser_dialect: Box::new(GenericDialect {}),
            unparser_dialect: Box::new(UnparserDefaultDialect {}),
        },
        TestStatementWithDialect {
            sql: "select min(ta.j1_id) as j1_min, max(tb.j1_max) from j1 ta, (select distinct max(ta.j1_id) as j1_max from j1 ta order by max(ta.j1_id)) tb order by min(ta.j1_id) limit 10;",
            expected:
                "SELECT `j1_min`, `max(tb.j1_max)` FROM (SELECT min(`ta`.`j1_id`) AS `j1_min`, max(`tb`.`j1_max`), min(`ta`.`j1_id`) FROM `j1` AS `ta` CROSS JOIN (SELECT `j1_max` FROM (SELECT DISTINCT max(`ta`.`j1_id`) AS `j1_max` FROM `j1` AS `ta`) AS `derived_distinct`) AS `tb` ORDER BY min(`ta`.`j1_id`) ASC) AS `derived_sort` LIMIT 10",
            parser_dialect: Box::new(MySqlDialect {}),
            unparser_dialect: Box::new(UnparserMySqlDialect {}),
        },
        TestStatementWithDialect {
            sql: "select j1_id from (select 1 as j1_id);",
            expected:
                "SELECT `j1_id` FROM (SELECT 1 AS `j1_id`) AS `derived_projection`",
            parser_dialect: Box::new(MySqlDialect {}),
            unparser_dialect: Box::new(UnparserMySqlDialect {}),
        },
        TestStatementWithDialect {
            sql: "select * from (select * from j1 limit 10);",
            expected:
                "SELECT * FROM (SELECT * FROM `j1` LIMIT 10) AS `derived_limit`",
            parser_dialect: Box::new(MySqlDialect {}),
            unparser_dialect: Box::new(UnparserMySqlDialect {}),
        },
        TestStatementWithDialect {
            sql: "select ta.j1_id from j1 ta order by j1_id limit 10;",
            expected:
                "SELECT `ta`.`j1_id` FROM `j1` AS `ta` ORDER BY `ta`.`j1_id` ASC LIMIT 10",
            parser_dialect: Box::new(MySqlDialect {}),
            unparser_dialect: Box::new(UnparserMySqlDialect {}),
        },
        TestStatementWithDialect {
            sql: "select ta.j1_id from j1 ta order by j1_id limit 10;",
            expected: r#"SELECT ta.j1_id FROM j1 AS ta ORDER BY ta.j1_id ASC NULLS LAST LIMIT 10"#,
            parser_dialect: Box::new(GenericDialect {}),
            unparser_dialect: Box::new(UnparserDefaultDialect {}),
        },
        TestStatementWithDialect {
            sql: "SELECT j1_id FROM j1
                  UNION ALL
                  SELECT tb.j2_id as j1_id FROM j2 tb
                  ORDER BY j1_id
                  LIMIT 10;",
            expected: r#"SELECT j1.j1_id FROM j1 UNION ALL SELECT tb.j2_id AS j1_id FROM j2 AS tb ORDER BY j1_id ASC NULLS LAST LIMIT 10"#,
            parser_dialect: Box::new(GenericDialect {}),
            unparser_dialect: Box::new(UnparserDefaultDialect {}),
        },
        // Test query with derived tables that put distinct,sort,limit on the wrong level
        TestStatementWithDialect {
            sql: "SELECT j1_string from j1 order by j1_id",
            expected: r#"SELECT j1.j1_string FROM j1 ORDER BY j1.j1_id ASC NULLS LAST"#,
            parser_dialect: Box::new(GenericDialect {}),
            unparser_dialect: Box::new(UnparserDefaultDialect {}),
        },
        TestStatementWithDialect {
            sql: "SELECT j1_string AS a from j1 order by j1_id",
            expected: r#"SELECT j1.j1_string AS a FROM j1 ORDER BY j1.j1_id ASC NULLS LAST"#,
            parser_dialect: Box::new(GenericDialect {}),
            unparser_dialect: Box::new(UnparserDefaultDialect {}),
        },
        TestStatementWithDialect {
            sql: "SELECT j1_string from j1 join j2 on j1.j1_id = j2.j2_id order by j1_id",
            expected: r#"SELECT j1.j1_string FROM j1 JOIN j2 ON (j1.j1_id = j2.j2_id) ORDER BY j1.j1_id ASC NULLS LAST"#,
            parser_dialect: Box::new(GenericDialect {}),
            unparser_dialect: Box::new(UnparserDefaultDialect {}),
        },
        TestStatementWithDialect {
            sql: "
                SELECT
                  j1_string,
                  j2_string
                FROM
                  (
                    SELECT
                      distinct j1_id,
                      j1_string,
                      j2_string
                    from
                      j1
                      INNER join j2 ON j1.j1_id = j2.j2_id
                    order by
                      j1.j1_id desc
                    limit
                      10
                  ) abc
                ORDER BY
                  abc.j2_string",
            expected: r#"SELECT abc.j1_string, abc.j2_string FROM (SELECT DISTINCT j1.j1_id, j1.j1_string, j2.j2_string FROM j1 JOIN j2 ON (j1.j1_id = j2.j2_id) ORDER BY j1.j1_id DESC NULLS FIRST LIMIT 10) AS abc ORDER BY abc.j2_string ASC NULLS LAST"#,
            parser_dialect: Box::new(GenericDialect {}),
            unparser_dialect: Box::new(UnparserDefaultDialect {}),
        },
        // more tests around subquery/derived table roundtrip
        TestStatementWithDialect {
            sql: "SELECT string_count FROM (
                    SELECT
                        j1_id,
                        min(j2_string)
                    FROM
                        j1 LEFT OUTER JOIN j2 ON
                                    j1_id = j2_id
                    GROUP BY
                        j1_id
                ) AS agg (id, string_count)
            ",
            expected: r#"SELECT agg.string_count FROM (SELECT j1.j1_id, min(j2.j2_string) FROM j1 LEFT JOIN j2 ON (j1.j1_id = j2.j2_id) GROUP BY j1.j1_id) AS agg (id, string_count)"#,
            parser_dialect: Box::new(GenericDialect {}),
            unparser_dialect: Box::new(UnparserDefaultDialect {}),
        },
        TestStatementWithDialect {
            sql: "
                SELECT
                  j1_string,
                  j2_string
                FROM
                  (
                    SELECT
                      j1_id,
                      j1_string,
                      j2_string
                    from
                      j1
                      INNER join j2 ON j1.j1_id = j2.j2_id
                    group by
                      j1_id,
                      j1_string,
                      j2_string
                    order by
                      j1.j1_id desc
                    limit
                      10
                  ) abc
                ORDER BY
                  abc.j2_string",
            expected: r#"SELECT abc.j1_string, abc.j2_string FROM (SELECT j1.j1_id, j1.j1_string, j2.j2_string FROM j1 JOIN j2 ON (j1.j1_id = j2.j2_id) GROUP BY j1.j1_id, j1.j1_string, j2.j2_string ORDER BY j1.j1_id DESC NULLS FIRST LIMIT 10) AS abc ORDER BY abc.j2_string ASC NULLS LAST"#,
            parser_dialect: Box::new(GenericDialect {}),
            unparser_dialect: Box::new(UnparserDefaultDialect {}),
        },
        // Test query that order by columns are not in select columns
        TestStatementWithDialect {
            sql: "
                SELECT
                  j1_string
                FROM
                  (
                    SELECT
                      j1_string,
                      j2_string
                    from
                      j1
                      INNER join j2 ON j1.j1_id = j2.j2_id
                    order by
                      j1.j1_id desc,
                      j2.j2_id desc
                    limit
                      10
                  ) abc
                ORDER BY
                  j2_string",
            expected: r#"SELECT abc.j1_string FROM (SELECT j1.j1_string, j2.j2_string FROM j1 JOIN j2 ON (j1.j1_id = j2.j2_id) ORDER BY j1.j1_id DESC NULLS FIRST, j2.j2_id DESC NULLS FIRST LIMIT 10) AS abc ORDER BY abc.j2_string ASC NULLS LAST"#,
            parser_dialect: Box::new(GenericDialect {}),
            unparser_dialect: Box::new(UnparserDefaultDialect {}),
        },
        TestStatementWithDialect {
            sql: "SELECT id FROM (SELECT j1_id from j1) AS c (id)",
            expected: r#"SELECT c.id FROM (SELECT j1.j1_id FROM j1) AS c (id)"#,
            parser_dialect: Box::new(GenericDialect {}),
            unparser_dialect: Box::new(UnparserDefaultDialect {}),
        },
        TestStatementWithDialect {
            sql: "SELECT id FROM (SELECT j1_id as id from j1) AS c",
            expected: r#"SELECT c.id FROM (SELECT j1.j1_id AS id FROM j1) AS c"#,
            parser_dialect: Box::new(GenericDialect {}),
            unparser_dialect: Box::new(UnparserDefaultDialect {}),
        },
        // Test query that has calculation in derived table with columns
        TestStatementWithDialect {
            sql: "SELECT id FROM (SELECT j1_id + 1 * 3 from j1) AS c (id)",
            expected: r#"SELECT c.id FROM (SELECT (j1.j1_id + (1 * 3)) FROM j1) AS c (id)"#,
            parser_dialect: Box::new(GenericDialect {}),
            unparser_dialect: Box::new(UnparserDefaultDialect {}),
        },
        // Test query that has limit/distinct/order in derived table with columns
        TestStatementWithDialect {
            sql: "SELECT id FROM (SELECT distinct (j1_id + 1 * 3) FROM j1 LIMIT 1) AS c (id)",
            expected: r#"SELECT c.id FROM (SELECT DISTINCT (j1.j1_id + (1 * 3)) FROM j1 LIMIT 1) AS c (id)"#,
            parser_dialect: Box::new(GenericDialect {}),
            unparser_dialect: Box::new(UnparserDefaultDialect {}),
        },
        TestStatementWithDialect {
            sql: "SELECT id FROM (SELECT j1_id + 1 FROM j1 ORDER BY j1_id DESC LIMIT 1) AS c (id)",
            expected: r#"SELECT c.id FROM (SELECT (j1.j1_id + 1) FROM j1 ORDER BY j1.j1_id DESC NULLS FIRST LIMIT 1) AS c (id)"#,
            parser_dialect: Box::new(GenericDialect {}),
            unparser_dialect: Box::new(UnparserDefaultDialect {}),
        },
        TestStatementWithDialect {
            sql: "SELECT id FROM (SELECT CAST((CAST(j1_id as BIGINT) + 1) as int) * 10 FROM j1 LIMIT 1) AS c (id)",
            expected: r#"SELECT c.id FROM (SELECT (CAST((CAST(j1.j1_id AS BIGINT) + 1) AS INTEGER) * 10) FROM j1 LIMIT 1) AS c (id)"#,
            parser_dialect: Box::new(GenericDialect {}),
            unparser_dialect: Box::new(UnparserDefaultDialect {}),
        },
        TestStatementWithDialect {
            sql: "SELECT id FROM (SELECT CAST(j1_id as BIGINT) + 1 FROM j1 ORDER BY j1_id LIMIT 1) AS c (id)",
            expected: r#"SELECT c.id FROM (SELECT (CAST(j1.j1_id AS BIGINT) + 1) FROM j1 ORDER BY j1.j1_id ASC NULLS LAST LIMIT 1) AS c (id)"#,
            parser_dialect: Box::new(GenericDialect {}),
            unparser_dialect: Box::new(UnparserDefaultDialect {}),
        },
        TestStatementWithDialect {
            sql: "SELECT temp_j.id2 FROM (SELECT j1_id, j1_string FROM j1) AS temp_j(id2, string2)",
            expected: r#"SELECT temp_j.id2 FROM (SELECT j1.j1_id, j1.j1_string FROM j1) AS temp_j (id2, string2)"#,
            parser_dialect: Box::new(GenericDialect {}),
            unparser_dialect: Box::new(UnparserDefaultDialect {}),
        },
        TestStatementWithDialect {
            sql: "SELECT temp_j.id2 FROM (SELECT j1_id, j1_string FROM j1) AS temp_j(id2, string2)",
            expected: r#"SELECT `temp_j`.`id2` FROM (SELECT `j1`.`j1_id` AS `id2`, `j1`.`j1_string` AS `string2` FROM `j1`) AS `temp_j`"#,
            parser_dialect: Box::new(GenericDialect {}),
            unparser_dialect: Box::new(SqliteDialect {}),
        },
        TestStatementWithDialect {
            sql: "SELECT * FROM (SELECT j1_id + 1 FROM j1) AS temp_j(id2)",
            expected: r#"SELECT * FROM (SELECT (`j1`.`j1_id` + 1) AS `id2` FROM `j1`) AS `temp_j`"#,
            parser_dialect: Box::new(GenericDialect {}),
            unparser_dialect: Box::new(SqliteDialect {}),
        },
        TestStatementWithDialect {
            sql: "SELECT * FROM (SELECT j1_id FROM j1 LIMIT 1) AS temp_j(id2)",
            expected: r#"SELECT * FROM (SELECT `j1`.`j1_id` AS `id2` FROM `j1` LIMIT 1) AS `temp_j`"#,
            parser_dialect: Box::new(GenericDialect {}),
            unparser_dialect: Box::new(SqliteDialect {}),
        },
        TestStatementWithDialect {
            sql: "SELECT * FROM UNNEST([1,2,3])",
            expected: r#"SELECT * FROM (SELECT UNNEST([1, 2, 3]) AS "UNNEST(make_array(Int64(1),Int64(2),Int64(3)))")"#,
            parser_dialect: Box::new(GenericDialect {}),
            unparser_dialect: Box::new(UnparserDefaultDialect {}),
        },
        TestStatementWithDialect {
            sql: "SELECT * FROM UNNEST([1,2,3]) AS t1 (c1)",
            expected: r#"SELECT * FROM (SELECT UNNEST([1, 2, 3]) AS "UNNEST(make_array(Int64(1),Int64(2),Int64(3)))") AS t1 (c1)"#,
            parser_dialect: Box::new(GenericDialect {}),
            unparser_dialect: Box::new(UnparserDefaultDialect {}),
        },
        TestStatementWithDialect {
            sql: "SELECT * FROM UNNEST([1,2,3]) AS t1 (c1)",
            expected: r#"SELECT * FROM (SELECT UNNEST([1, 2, 3]) AS "UNNEST(make_array(Int64(1),Int64(2),Int64(3)))") AS t1 (c1)"#,
            parser_dialect: Box::new(GenericDialect {}),
            unparser_dialect: Box::new(UnparserDefaultDialect {}),
        },
        TestStatementWithDialect {
            sql: "SELECT * FROM UNNEST([1,2,3]), j1",
            expected: r#"SELECT * FROM (SELECT UNNEST([1, 2, 3]) AS "UNNEST(make_array(Int64(1),Int64(2),Int64(3)))") CROSS JOIN j1"#,
            parser_dialect: Box::new(GenericDialect {}),
            unparser_dialect: Box::new(UnparserDefaultDialect {}),
        },
        TestStatementWithDialect {
            sql: "SELECT * FROM UNNEST([1,2,3]) u(c1) JOIN j1 ON u.c1 = j1.j1_id",
            expected: r#"SELECT * FROM (SELECT UNNEST([1, 2, 3]) AS "UNNEST(make_array(Int64(1),Int64(2),Int64(3)))") AS u (c1) JOIN j1 ON (u.c1 = j1.j1_id)"#,
            parser_dialect: Box::new(GenericDialect {}),
            unparser_dialect: Box::new(UnparserDefaultDialect {}),
        },
        TestStatementWithDialect {
            sql: "SELECT * FROM UNNEST([1,2,3]) u(c1) UNION ALL SELECT * FROM UNNEST([4,5,6]) u(c1)",
            expected: r#"SELECT * FROM (SELECT UNNEST([1, 2, 3]) AS "UNNEST(make_array(Int64(1),Int64(2),Int64(3)))") AS u (c1) UNION ALL SELECT * FROM (SELECT UNNEST([4, 5, 6]) AS "UNNEST(make_array(Int64(4),Int64(5),Int64(6)))") AS u (c1)"#,
            parser_dialect: Box::new(GenericDialect {}),
            unparser_dialect: Box::new(UnparserDefaultDialect {}),
        },
        TestStatementWithDialect {
            sql: "SELECT * FROM UNNEST([1,2,3])",
            expected: r#"SELECT * FROM UNNEST([1, 2, 3])"#,
            parser_dialect: Box::new(GenericDialect {}),
            unparser_dialect: Box::new(CustomDialectBuilder::default().with_unnest_as_table_factor(true).build()),
        },
        TestStatementWithDialect {
            sql: "SELECT * FROM UNNEST([1,2,3]) AS t1 (c1)",
            expected: r#"SELECT * FROM UNNEST([1, 2, 3]) AS t1 (c1)"#,
            parser_dialect: Box::new(GenericDialect {}),
            unparser_dialect: Box::new(CustomDialectBuilder::default().with_unnest_as_table_factor(true).build()),
        },
        TestStatementWithDialect {
            sql: "SELECT * FROM UNNEST([1,2,3]) AS t1 (c1)",
            expected: r#"SELECT * FROM UNNEST([1, 2, 3]) AS t1 (c1)"#,
            parser_dialect: Box::new(GenericDialect {}),
            unparser_dialect: Box::new(CustomDialectBuilder::default().with_unnest_as_table_factor(true).build()),
        },
        TestStatementWithDialect {
            sql: "SELECT * FROM UNNEST([1,2,3]), j1",
            expected: r#"SELECT * FROM UNNEST([1, 2, 3]) CROSS JOIN j1"#,
            parser_dialect: Box::new(GenericDialect {}),
            unparser_dialect: Box::new(CustomDialectBuilder::default().with_unnest_as_table_factor(true).build()),
        },
        TestStatementWithDialect {
            sql: "SELECT * FROM UNNEST([1,2,3]) u(c1) JOIN j1 ON u.c1 = j1.j1_id",
            expected: r#"SELECT * FROM UNNEST([1, 2, 3]) AS u (c1) JOIN j1 ON (u.c1 = j1.j1_id)"#,
            parser_dialect: Box::new(GenericDialect {}),
            unparser_dialect: Box::new(CustomDialectBuilder::default().with_unnest_as_table_factor(true).build()),
        },
        TestStatementWithDialect {
            sql: "SELECT * FROM UNNEST([1,2,3]) u(c1) UNION ALL SELECT * FROM UNNEST([4,5,6]) u(c1)",
            expected: r#"SELECT * FROM UNNEST([1, 2, 3]) AS u (c1) UNION ALL SELECT * FROM UNNEST([4, 5, 6]) AS u (c1)"#,
            parser_dialect: Box::new(GenericDialect {}),
            unparser_dialect: Box::new(CustomDialectBuilder::default().with_unnest_as_table_factor(true).build()),
        },
        TestStatementWithDialect {
            sql: "SELECT UNNEST([1,2,3])",
            expected: r#"SELECT * FROM UNNEST([1, 2, 3])"#,
            parser_dialect: Box::new(GenericDialect {}),
            unparser_dialect: Box::new(CustomDialectBuilder::default().with_unnest_as_table_factor(true).build()),
        },
        TestStatementWithDialect {
            sql: "SELECT UNNEST([1,2,3]) as c1",
            expected: r#"SELECT UNNEST([1, 2, 3]) AS c1"#,
            parser_dialect: Box::new(GenericDialect {}),
            unparser_dialect: Box::new(CustomDialectBuilder::default().with_unnest_as_table_factor(true).build()),
        },
        TestStatementWithDialect {
            sql: "SELECT UNNEST([1,2,3]), 1",
            expected: r#"SELECT UNNEST([1, 2, 3]) AS UNNEST(make_array(Int64(1),Int64(2),Int64(3))), Int64(1)"#,
            parser_dialect: Box::new(GenericDialect {}),
            unparser_dialect: Box::new(CustomDialectBuilder::default().with_unnest_as_table_factor(true).build()),
        },
        TestStatementWithDialect {
            sql: "SELECT * FROM unnest_table u, UNNEST(u.array_col)",
            expected: r#"SELECT * FROM unnest_table AS u CROSS JOIN UNNEST(u.array_col)"#,
            parser_dialect: Box::new(GenericDialect {}),
            unparser_dialect: Box::new(CustomDialectBuilder::default().with_unnest_as_table_factor(true).build()),
        },
        TestStatementWithDialect {
            sql: "SELECT * FROM unnest_table u, UNNEST(u.array_col) AS t1 (c1)",
            expected: r#"SELECT * FROM unnest_table AS u CROSS JOIN UNNEST(u.array_col) AS t1 (c1)"#,
            parser_dialect: Box::new(GenericDialect {}),
            unparser_dialect: Box::new(CustomDialectBuilder::default().with_unnest_as_table_factor(true).build()),
        },
        TestStatementWithDialect {
            sql: "SELECT * FROM unnest_table u, UNNEST(u.array_col)",
            expected: r#"SELECT * FROM unnest_table AS u CROSS JOIN LATERAL (SELECT UNNEST(u.array_col) AS "UNNEST(outer_ref(u.array_col))")"#,
            parser_dialect: Box::new(GenericDialect {}),
            unparser_dialect: Box::new(UnparserDefaultDialect {}),
        },
        TestStatementWithDialect {
            sql: "SELECT * FROM unnest_table u, UNNEST(u.array_col) AS t1 (c1)",
            expected: r#"SELECT * FROM unnest_table AS u CROSS JOIN LATERAL (SELECT UNNEST(u.array_col) AS "UNNEST(outer_ref(u.array_col))") AS t1 (c1)"#,
            parser_dialect: Box::new(GenericDialect {}),
            unparser_dialect: Box::new(UnparserDefaultDialect {}),
        },
    ];

    for query in tests {
        let statement = Parser::new(&*query.parser_dialect)
            .try_with_sql(query.sql)?
            .parse_statement()?;

        let state = MockSessionState::default()
            .with_aggregate_function(max_udaf())
            .with_aggregate_function(min_udaf())
            .with_expr_planner(Arc::new(CoreFunctionPlanner::default()))
            .with_expr_planner(Arc::new(NestedFunctionPlanner));

        let context = MockContextProvider { state };
        let sql_to_rel = SqlToRel::new(&context);
        let plan = sql_to_rel
            .sql_statement_to_plan(statement)
            .unwrap_or_else(|e| panic!("Failed to parse sql: {}\n{e}", query.sql));

        let unparser = Unparser::new(&*query.unparser_dialect);
        let roundtrip_statement = unparser.plan_to_sql(&plan)?;

        let actual = &roundtrip_statement.to_string();
        println!("roundtrip sql: {actual}");
        println!("plan {}", plan.display_indent());

        assert_eq!(query.expected, actual);
    }

    Ok(())
}

#[test]
fn test_unnest_logical_plan() -> Result<()> {
    let query = "select unnest(struct_col), unnest(array_col), struct_col, array_col from unnest_table";

    let dialect = GenericDialect {};
    let statement = Parser::new(&dialect)
        .try_with_sql(query)?
        .parse_statement()?;

    let context = MockContextProvider {
        state: MockSessionState::default(),
    };
    let sql_to_rel = SqlToRel::new(&context);
    let plan = sql_to_rel.sql_statement_to_plan(statement).unwrap();
    let expected = r#"
Projection: __unnest_placeholder(unnest_table.struct_col).field1, __unnest_placeholder(unnest_table.struct_col).field2, __unnest_placeholder(unnest_table.array_col,depth=1) AS UNNEST(unnest_table.array_col), unnest_table.struct_col, unnest_table.array_col
  Unnest: lists[__unnest_placeholder(unnest_table.array_col)|depth=1] structs[__unnest_placeholder(unnest_table.struct_col)]
    Projection: unnest_table.struct_col AS __unnest_placeholder(unnest_table.struct_col), unnest_table.array_col AS __unnest_placeholder(unnest_table.array_col), unnest_table.struct_col, unnest_table.array_col
      TableScan: unnest_table"#.trim_start();

    assert_eq!(plan.to_string(), expected);

    Ok(())
}

#[test]
fn test_aggregation_without_projection() -> Result<()> {
    let schema = Schema::new(vec![
        Field::new("name", DataType::Utf8, false),
        Field::new("age", DataType::UInt8, false),
    ]);

    let plan = LogicalPlanBuilder::from(
        table_scan(Some("users"), &schema, Some(vec![0, 1]))?.build()?,
    )
    .aggregate(vec![col("name")], vec![sum(col("age"))])?
    .build()?;

    let unparser = Unparser::default();
    let statement = unparser.plan_to_sql(&plan)?;

    let actual = &statement.to_string();

    assert_eq!(
        actual,
        r#"SELECT sum(users.age), users."name" FROM users GROUP BY users."name""#
    );

    Ok(())
}

#[test]
fn test_table_references_in_plan_to_sql() {
    fn test(table_name: &str, expected_sql: &str, dialect: &impl UnparserDialect) {
        let schema = Schema::new(vec![
            Field::new("id", DataType::Utf8, false),
            Field::new("value", DataType::Utf8, false),
        ]);
        let plan = table_scan(Some(table_name), &schema, None)
            .unwrap()
            .project(vec![col("id"), col("value")])
            .unwrap()
            .build()
            .unwrap();

        let unparser = Unparser::new(dialect);
        let sql = unparser.plan_to_sql(&plan).unwrap();

        assert_eq!(sql.to_string(), expected_sql)
    }

    test(
        "catalog.schema.table",
        r#"SELECT "table".id, "table"."value" FROM "catalog"."schema"."table""#,
        &DefaultDialect {},
    );
    test(
        "schema.table",
        r#"SELECT "table".id, "table"."value" FROM "schema"."table""#,
        &DefaultDialect {},
    );
    test(
        "table",
        r#"SELECT "table".id, "table"."value" FROM "table""#,
        &DefaultDialect {},
    );

    let custom_dialect = CustomDialectBuilder::default()
        .with_full_qualified_col(true)
        .with_identifier_quote_style('"')
        .build();

    test(
        "catalog.schema.table",
        r#"SELECT "catalog"."schema"."table"."id", "catalog"."schema"."table"."value" FROM "catalog"."schema"."table""#,
        &custom_dialect,
    );
    test(
        "schema.table",
        r#"SELECT "schema"."table"."id", "schema"."table"."value" FROM "schema"."table""#,
        &custom_dialect,
    );
    test(
        "table",
        r#"SELECT "table"."id", "table"."value" FROM "table""#,
        &custom_dialect,
    );
}

#[test]
fn test_table_scan_with_none_projection_in_plan_to_sql() {
    fn test(table_name: &str, expected_sql: &str) {
        let schema = Schema::new(vec![
            Field::new("id", DataType::Utf8, false),
            Field::new("value", DataType::Utf8, false),
        ]);

        let plan = table_scan(Some(table_name), &schema, None)
            .unwrap()
            .build()
            .unwrap();
        let sql = plan_to_sql(&plan).unwrap();
        assert_eq!(sql.to_string(), expected_sql)
    }

    test(
        "catalog.schema.table",
        r#"SELECT * FROM "catalog"."schema"."table""#,
    );
    test("schema.table", r#"SELECT * FROM "schema"."table""#);
    test("table", r#"SELECT * FROM "table""#);
}

#[test]
fn test_table_scan_with_empty_projection_in_plan_to_sql() {
    fn test(table_name: &str, expected_sql: &str) {
        let schema = Schema::new(vec![
            Field::new("id", DataType::Utf8, false),
            Field::new("value", DataType::Utf8, false),
        ]);

        let plan = table_scan(Some(table_name), &schema, Some(vec![]))
            .unwrap()
            .build()
            .unwrap();
        let sql = plan_to_sql(&plan).unwrap();
        assert_eq!(sql.to_string(), expected_sql)
    }

    test(
        "catalog.schema.table",
        r#"SELECT 1 FROM "catalog"."schema"."table""#,
    );
    test("schema.table", r#"SELECT 1 FROM "schema"."table""#);
    test("table", r#"SELECT 1 FROM "table""#);
}

#[test]
fn test_pretty_roundtrip() -> Result<()> {
    let schema = Schema::new(vec![
        Field::new("id", DataType::Utf8, false),
        Field::new("age", DataType::Utf8, false),
    ]);

    let df_schema = DFSchema::try_from(schema)?;

    let context = MockContextProvider {
        state: MockSessionState::default(),
    };
    let sql_to_rel = SqlToRel::new(&context);

    let unparser = Unparser::default().with_pretty(true);

    let sql_to_pretty_unparse = vec![
        ("((id < 5) OR (age = 8))", "id < 5 OR age = 8"),
        ("((id + 5) * (age * 8))", "(id + 5) * age * 8"),
        ("(3 + (5 * 6) * 3)", "3 + 5 * 6 * 3"),
        ("((3 * (5 + 6)) * 3)", "3 * (5 + 6) * 3"),
        ("((3 AND (5 OR 6)) * 3)", "(3 AND (5 OR 6)) * 3"),
        ("((3 + (5 + 6)) * 3)", "(3 + 5 + 6) * 3"),
        ("((3 + (5 + 6)) + 3)", "3 + 5 + 6 + 3"),
        ("3 + 5 + 6 + 3", "3 + 5 + 6 + 3"),
        ("3 + (5 + (6 + 3))", "3 + 5 + 6 + 3"),
        ("3 + ((5 + 6) + 3)", "3 + 5 + 6 + 3"),
        ("(3 + 5) + (6 + 3)", "3 + 5 + 6 + 3"),
        ("((3 + 5) + (6 + 3))", "3 + 5 + 6 + 3"),
        (
            "((id > 10) OR (age BETWEEN 10 AND 20))",
            "id > 10 OR age BETWEEN 10 AND 20",
        ),
        (
            "((id > 10) * (age BETWEEN 10 AND 20))",
            "(id > 10) * (age BETWEEN 10 AND 20)",
        ),
        ("id - (age - 8)", "id - (age - 8)"),
        ("((id - age) - 8)", "id - age - 8"),
        ("(id OR (age - 8))", "id OR age - 8"),
        ("(id / (age - 8))", "id / (age - 8)"),
        ("((id / age) * 8)", "id / age * 8"),
        ("((age + 10) < 20) IS TRUE", "(age + 10 < 20) IS TRUE"),
        (
            "(20 > (age + 5)) IS NOT FALSE",
            "(20 > age + 5) IS NOT FALSE",
        ),
        ("(true AND false) IS FALSE", "(true AND false) IS FALSE"),
        ("true AND (false IS FALSE)", "true AND false IS FALSE"),
    ];

    for (sql, pretty) in sql_to_pretty_unparse.iter() {
        let sql_expr = Parser::new(&GenericDialect {})
            .try_with_sql(sql)?
            .parse_expr()?;
        let expr =
            sql_to_rel.sql_to_expr(sql_expr, &df_schema, &mut PlannerContext::new())?;
        let round_trip_sql = unparser.expr_to_sql(&expr)?.to_string();
        assert_eq!(pretty.to_string(), round_trip_sql);

        // verify that the pretty string parses to the same underlying Expr
        let pretty_sql_expr = Parser::new(&GenericDialect {})
            .try_with_sql(pretty)?
            .parse_expr()?;

        let pretty_expr = sql_to_rel.sql_to_expr(
            pretty_sql_expr,
            &df_schema,
            &mut PlannerContext::new(),
        )?;

        assert_eq!(expr.to_string(), pretty_expr.to_string());
    }

    Ok(())
}

fn sql_round_trip<D>(dialect: D, query: &str, expect: &str)
where
    D: Dialect,
{
    let statement = Parser::new(&dialect)
        .try_with_sql(query)
        .unwrap()
        .parse_statement()
        .unwrap();

    let context = MockContextProvider {
        state: MockSessionState::default()
            .with_aggregate_function(sum_udaf())
            .with_aggregate_function(max_udaf())
            .with_aggregate_function(grouping_udaf())
            .with_window_function(rank_udwf())
            .with_scalar_function(Arc::new(unicode::substr().as_ref().clone()))
            .with_scalar_function(make_array_udf()),
    };
    let sql_to_rel = SqlToRel::new(&context);
    let plan = sql_to_rel.sql_statement_to_plan(statement).unwrap();

    let roundtrip_statement = plan_to_sql(&plan).unwrap();
    assert_eq!(roundtrip_statement.to_string(), expect);
}

#[test]
fn test_table_scan_alias() -> Result<()> {
    let schema = Schema::new(vec![
        Field::new("id", DataType::Utf8, false),
        Field::new("age", DataType::Utf8, false),
    ]);

    let plan = table_scan(Some("t1"), &schema, None)?
        .project(vec![col("id")])?
        .alias("a")?
        .build()?;
    let sql = plan_to_sql(&plan)?;
    assert_eq!(sql.to_string(), "SELECT * FROM (SELECT t1.id FROM t1) AS a");

    let plan = table_scan(Some("t1"), &schema, None)?
        .project(vec![col("id")])?
        .alias("a")?
        .build()?;

    let sql = plan_to_sql(&plan)?;
    assert_eq!(sql.to_string(), "SELECT * FROM (SELECT t1.id FROM t1) AS a");

    let plan = table_scan(Some("t1"), &schema, None)?
        .filter(col("id").gt(lit(5)))?
        .project(vec![col("id")])?
        .alias("a")?
        .build()?;
    let sql = plan_to_sql(&plan)?;
    assert_eq!(
        sql.to_string(),
        "SELECT * FROM (SELECT t1.id FROM t1 WHERE (t1.id > 5)) AS a"
    );

    let table_scan_with_two_filter = table_scan_with_filters(
        Some("t1"),
        &schema,
        None,
        vec![col("id").gt(lit(1)), col("age").lt(lit(2))],
    )?
    .project(vec![col("id")])?
    .alias("a")?
    .build()?;
    let table_scan_with_two_filter = plan_to_sql(&table_scan_with_two_filter)?;
    assert_eq!(
        table_scan_with_two_filter.to_string(),
        "SELECT a.id FROM t1 AS a WHERE ((a.id > 1) AND (a.age < 2))"
    );

    let table_scan_with_fetch =
        table_scan_with_filter_and_fetch(Some("t1"), &schema, None, vec![], Some(10))?
            .project(vec![col("id")])?
            .alias("a")?
            .build()?;
    let table_scan_with_fetch = plan_to_sql(&table_scan_with_fetch)?;
    assert_eq!(
        table_scan_with_fetch.to_string(),
        "SELECT a.id FROM (SELECT * FROM t1 LIMIT 10) AS a"
    );

    let table_scan_with_pushdown_all = table_scan_with_filter_and_fetch(
        Some("t1"),
        &schema,
        Some(vec![0, 1]),
        vec![col("id").gt(lit(1))],
        Some(10),
    )?
    .project(vec![col("id")])?
    .alias("a")?
    .build()?;
    let table_scan_with_pushdown_all = plan_to_sql(&table_scan_with_pushdown_all)?;
    assert_eq!(
        table_scan_with_pushdown_all.to_string(),
        "SELECT a.id FROM (SELECT a.id, a.age FROM t1 AS a WHERE (a.id > 1) LIMIT 10) AS a"
    );
    Ok(())
}

#[test]
fn test_table_scan_pushdown() -> Result<()> {
    let schema = Schema::new(vec![
        Field::new("id", DataType::Utf8, false),
        Field::new("age", DataType::Utf8, false),
    ]);
    let scan_with_projection =
        table_scan(Some("t1"), &schema, Some(vec![0, 1]))?.build()?;
    let scan_with_projection = plan_to_sql(&scan_with_projection)?;
    assert_eq!(
        scan_with_projection.to_string(),
        "SELECT t1.id, t1.age FROM t1"
    );

    let scan_with_projection = table_scan(Some("t1"), &schema, Some(vec![1]))?.build()?;
    let scan_with_projection = plan_to_sql(&scan_with_projection)?;
    assert_eq!(scan_with_projection.to_string(), "SELECT t1.age FROM t1");

    let scan_with_no_projection = table_scan(Some("t1"), &schema, None)?.build()?;
    let scan_with_no_projection = plan_to_sql(&scan_with_no_projection)?;
    assert_eq!(scan_with_no_projection.to_string(), "SELECT * FROM t1");

    let table_scan_with_projection_alias =
        table_scan(Some("t1"), &schema, Some(vec![0, 1]))?
            .alias("ta")?
            .build()?;
    let table_scan_with_projection_alias =
        plan_to_sql(&table_scan_with_projection_alias)?;
    assert_eq!(
        table_scan_with_projection_alias.to_string(),
        "SELECT ta.id, ta.age FROM t1 AS ta"
    );

    let table_scan_with_projection_alias =
        table_scan(Some("t1"), &schema, Some(vec![1]))?
            .alias("ta")?
            .build()?;
    let table_scan_with_projection_alias =
        plan_to_sql(&table_scan_with_projection_alias)?;
    assert_eq!(
        table_scan_with_projection_alias.to_string(),
        "SELECT ta.age FROM t1 AS ta"
    );

    let table_scan_with_no_projection_alias = table_scan(Some("t1"), &schema, None)?
        .alias("ta")?
        .build()?;
    let table_scan_with_no_projection_alias =
        plan_to_sql(&table_scan_with_no_projection_alias)?;
    assert_eq!(
        table_scan_with_no_projection_alias.to_string(),
        "SELECT * FROM t1 AS ta"
    );

    let query_from_table_scan_with_projection = LogicalPlanBuilder::from(
        table_scan(Some("t1"), &schema, Some(vec![0, 1]))?.build()?,
    )
    .project(vec![col("id"), col("age")])?
    .build()?;
    let query_from_table_scan_with_projection =
        plan_to_sql(&query_from_table_scan_with_projection)?;
    assert_eq!(
        query_from_table_scan_with_projection.to_string(),
        "SELECT t1.id, t1.age FROM t1"
    );

    let query_from_table_scan_with_two_projections = LogicalPlanBuilder::from(
        table_scan(Some("t1"), &schema, Some(vec![0, 1]))?.build()?,
    )
    .project(vec![col("id"), col("age")])?
    .project(vec![wildcard()])?
    .build()?;
    let query_from_table_scan_with_two_projections =
        plan_to_sql(&query_from_table_scan_with_two_projections)?;
    assert_eq!(
        query_from_table_scan_with_two_projections.to_string(),
        "SELECT * FROM (SELECT t1.id, t1.age FROM t1)"
    );

    let table_scan_with_filter = table_scan_with_filters(
        Some("t1"),
        &schema,
        None,
        vec![col("id").gt(col("age"))],
    )?
    .build()?;
    let table_scan_with_filter = plan_to_sql(&table_scan_with_filter)?;
    assert_eq!(
        table_scan_with_filter.to_string(),
        "SELECT * FROM t1 WHERE (t1.id > t1.age)"
    );

    let table_scan_with_two_filter = table_scan_with_filters(
        Some("t1"),
        &schema,
        None,
        vec![col("id").gt(lit(1)), col("age").lt(lit(2))],
    )?
    .build()?;
    let table_scan_with_two_filter = plan_to_sql(&table_scan_with_two_filter)?;
    assert_eq!(
        table_scan_with_two_filter.to_string(),
        "SELECT * FROM t1 WHERE ((t1.id > 1) AND (t1.age < 2))"
    );

    let table_scan_with_filter_alias = table_scan_with_filters(
        Some("t1"),
        &schema,
        None,
        vec![col("id").gt(col("age"))],
    )?
    .alias("ta")?
    .build()?;
    let table_scan_with_filter_alias = plan_to_sql(&table_scan_with_filter_alias)?;
    assert_eq!(
        table_scan_with_filter_alias.to_string(),
        "SELECT * FROM t1 AS ta WHERE (ta.id > ta.age)"
    );

    let table_scan_with_projection_and_filter = table_scan_with_filters(
        Some("t1"),
        &schema,
        Some(vec![0, 1]),
        vec![col("id").gt(col("age"))],
    )?
    .build()?;
    let table_scan_with_projection_and_filter =
        plan_to_sql(&table_scan_with_projection_and_filter)?;
    assert_eq!(
        table_scan_with_projection_and_filter.to_string(),
        "SELECT t1.id, t1.age FROM t1 WHERE (t1.id > t1.age)"
    );

    let table_scan_with_projection_and_filter = table_scan_with_filters(
        Some("t1"),
        &schema,
        Some(vec![1]),
        vec![col("id").gt(col("age"))],
    )?
    .build()?;
    let table_scan_with_projection_and_filter =
        plan_to_sql(&table_scan_with_projection_and_filter)?;
    assert_eq!(
        table_scan_with_projection_and_filter.to_string(),
        "SELECT t1.age FROM t1 WHERE (t1.id > t1.age)"
    );

    let table_scan_with_inline_fetch =
        table_scan_with_filter_and_fetch(Some("t1"), &schema, None, vec![], Some(10))?
            .build()?;
    let table_scan_with_inline_fetch = plan_to_sql(&table_scan_with_inline_fetch)?;
    assert_eq!(
        table_scan_with_inline_fetch.to_string(),
        "SELECT * FROM t1 LIMIT 10"
    );

    let table_scan_with_projection_and_inline_fetch = table_scan_with_filter_and_fetch(
        Some("t1"),
        &schema,
        Some(vec![0, 1]),
        vec![],
        Some(10),
    )?
    .build()?;
    let table_scan_with_projection_and_inline_fetch =
        plan_to_sql(&table_scan_with_projection_and_inline_fetch)?;
    assert_eq!(
        table_scan_with_projection_and_inline_fetch.to_string(),
        "SELECT t1.id, t1.age FROM t1 LIMIT 10"
    );

    let table_scan_with_all = table_scan_with_filter_and_fetch(
        Some("t1"),
        &schema,
        Some(vec![0, 1]),
        vec![col("id").gt(col("age"))],
        Some(10),
    )?
    .build()?;
    let table_scan_with_all = plan_to_sql(&table_scan_with_all)?;
    assert_eq!(
        table_scan_with_all.to_string(),
        "SELECT t1.id, t1.age FROM t1 WHERE (t1.id > t1.age) LIMIT 10"
    );

    let table_scan_with_additional_filter = table_scan_with_filters(
        Some("t1"),
        &schema,
        None,
        vec![col("id").gt(col("age"))],
    )?
    .filter(col("id").eq(lit(5)))?
    .build()?;
    let table_scan_with_filter = plan_to_sql(&table_scan_with_additional_filter)?;
    assert_eq!(
        table_scan_with_filter.to_string(),
        "SELECT * FROM t1 WHERE (t1.id = 5) AND (t1.id > t1.age)"
    );

    Ok(())
}

#[test]
fn test_sort_with_push_down_fetch() -> Result<()> {
    let schema = Schema::new(vec![
        Field::new("id", DataType::Utf8, false),
        Field::new("age", DataType::Utf8, false),
    ]);

    let plan = table_scan(Some("t1"), &schema, None)?
        .project(vec![col("id"), col("age")])?
        .sort_with_limit(vec![col("age").sort(true, true)], Some(10))?
        .build()?;

    let sql = plan_to_sql(&plan)?;
    assert_eq!(
        format!("{}", sql),
        "SELECT t1.id, t1.age FROM t1 ORDER BY t1.age ASC NULLS FIRST LIMIT 10"
    );
    Ok(())
}

#[test]
fn test_join_with_table_scan_filters() -> Result<()> {
    let schema_left = Schema::new(vec![
        Field::new("id", DataType::Utf8, false),
        Field::new("name", DataType::Utf8, false),
    ]);

    let schema_right = Schema::new(vec![
        Field::new("id", DataType::Utf8, false),
        Field::new("age", DataType::Utf8, false),
    ]);

    let left_plan = table_scan_with_filters(
        Some("left_table"),
        &schema_left,
        None,
        vec![col("name").like(lit("some_name"))],
    )?
    .alias("left")?
    .build()?;

    let right_plan = table_scan_with_filters(
        Some("right_table"),
        &schema_right,
        None,
        vec![col("age").gt(lit(10))],
    )?
    .build()?;

    let join_plan_with_filter = LogicalPlanBuilder::from(left_plan.clone())
        .join(
            right_plan.clone(),
            datafusion_expr::JoinType::Inner,
            (vec!["left.id"], vec!["right_table.id"]),
            Some(col("left.id").gt(lit(5))),
        )?
        .build()?;

    let sql = plan_to_sql(&join_plan_with_filter)?;

    let expected_sql = r#"SELECT * FROM left_table AS "left" JOIN right_table ON "left".id = right_table.id AND (("left".id > 5) AND ("left"."name" LIKE 'some_name' AND (age > 10)))"#;

    assert_eq!(sql.to_string(), expected_sql);

    let join_plan_no_filter = LogicalPlanBuilder::from(left_plan.clone())
        .join(
            right_plan,
            datafusion_expr::JoinType::Inner,
            (vec!["left.id"], vec!["right_table.id"]),
            None,
        )?
        .build()?;

    let sql = plan_to_sql(&join_plan_no_filter)?;

    let expected_sql = r#"SELECT * FROM left_table AS "left" JOIN right_table ON "left".id = right_table.id AND ("left"."name" LIKE 'some_name' AND (age > 10))"#;

    assert_eq!(sql.to_string(), expected_sql);

    let right_plan_with_filter = table_scan_with_filters(
        Some("right_table"),
        &schema_right,
        None,
        vec![col("age").gt(lit(10))],
    )?
    .filter(col("right_table.name").eq(lit("before_join_filter_val")))?
    .build()?;

    let join_plan_multiple_filters = LogicalPlanBuilder::from(left_plan.clone())
        .join(
            right_plan_with_filter,
            datafusion_expr::JoinType::Inner,
            (vec!["left.id"], vec!["right_table.id"]),
            Some(col("left.id").gt(lit(5))),
        )?
        .filter(col("left.name").eq(lit("after_join_filter_val")))?
        .build()?;

    let sql = plan_to_sql(&join_plan_multiple_filters)?;

    let expected_sql = r#"SELECT * FROM left_table AS "left" JOIN right_table ON "left".id = right_table.id AND (("left".id > 5) AND (("left"."name" LIKE 'some_name' AND (right_table."name" = 'before_join_filter_val')) AND (age > 10))) WHERE ("left"."name" = 'after_join_filter_val')"#;

    assert_eq!(sql.to_string(), expected_sql);

    let right_plan_with_filter_schema = table_scan_with_filters(
        Some("right_table"),
        &schema_right,
        None,
        vec![
            col("right_table.age").gt(lit(10)),
            col("right_table.age").lt(lit(11)),
        ],
    )?
    .build()?;
    let right_plan_with_duplicated_filter =
        LogicalPlanBuilder::from(right_plan_with_filter_schema.clone())
            .filter(col("right_table.age").gt(lit(10)))?
            .build()?;

    let join_plan_duplicated_filter = LogicalPlanBuilder::from(left_plan)
        .join(
            right_plan_with_duplicated_filter,
            datafusion_expr::JoinType::Inner,
            (vec!["left.id"], vec!["right_table.id"]),
            Some(col("left.id").gt(lit(5))),
        )?
        .build()?;

    let sql = plan_to_sql(&join_plan_duplicated_filter)?;

    let expected_sql = r#"SELECT * FROM left_table AS "left" JOIN right_table ON "left".id = right_table.id AND (("left".id > 5) AND (("left"."name" LIKE 'some_name' AND (right_table.age > 10)) AND (right_table.age < 11)))"#;

    assert_eq!(sql.to_string(), expected_sql);

    Ok(())
}

#[test]
fn test_interval_lhs_eq() {
    sql_round_trip(
        GenericDialect {},
        "select interval '2 seconds' = interval '2 seconds'",
        "SELECT (INTERVAL '2.000000000 SECS' = INTERVAL '2.000000000 SECS')",
    );
}

#[test]
fn test_interval_lhs_lt() {
    sql_round_trip(
        GenericDialect {},
        "select interval '2 seconds' < interval '2 seconds'",
        "SELECT (INTERVAL '2.000000000 SECS' < INTERVAL '2.000000000 SECS')",
    );
}

#[test]
fn test_without_offset() {
    sql_round_trip(MySqlDialect {}, "select 1", "SELECT 1");
}

#[test]
fn test_with_offset0() {
    sql_round_trip(MySqlDialect {}, "select 1 offset 0", "SELECT 1 OFFSET 0");
}

#[test]
fn test_with_offset95() {
    sql_round_trip(MySqlDialect {}, "select 1 offset 95", "SELECT 1 OFFSET 95");
}

#[test]
fn test_order_by_to_sql() {
    // order by aggregation function
    sql_round_trip(
        GenericDialect {},
        r#"SELECT id, first_name, SUM(id) FROM person GROUP BY id, first_name ORDER BY SUM(id) ASC, first_name DESC, id, first_name LIMIT 10"#,
        r#"SELECT person.id, person.first_name, sum(person.id) FROM person GROUP BY person.id, person.first_name ORDER BY sum(person.id) ASC NULLS LAST, person.first_name DESC NULLS FIRST, person.id ASC NULLS LAST, person.first_name ASC NULLS LAST LIMIT 10"#,
    );

    // order by aggregation function alias
    sql_round_trip(
        GenericDialect {},
        r#"SELECT id, first_name, SUM(id) as total_sum FROM person GROUP BY id, first_name ORDER BY total_sum ASC, first_name DESC, id, first_name LIMIT 10"#,
        r#"SELECT person.id, person.first_name, sum(person.id) AS total_sum FROM person GROUP BY person.id, person.first_name ORDER BY total_sum ASC NULLS LAST, person.first_name DESC NULLS FIRST, person.id ASC NULLS LAST, person.first_name ASC NULLS LAST LIMIT 10"#,
    );

    // order by scalar function from projection
    sql_round_trip(
        GenericDialect {},
        r#"SELECT id, first_name, substr(first_name,0,5) FROM person ORDER BY id, substr(first_name,0,5)"#,
        r#"SELECT person.id, person.first_name, substr(person.first_name, 0, 5) FROM person ORDER BY person.id ASC NULLS LAST, substr(person.first_name, 0, 5) ASC NULLS LAST"#,
    );
}

#[test]
fn test_aggregation_to_sql() {
    sql_round_trip(
        GenericDialect {},
        r#"SELECT id, first_name,
        SUM(id) AS total_sum,
        SUM(id) OVER (PARTITION BY first_name ROWS BETWEEN 5 PRECEDING AND 2 FOLLOWING) AS moving_sum,
        MAX(SUM(id)) OVER (PARTITION BY first_name ROWS BETWEEN UNBOUNDED PRECEDING AND UNBOUNDED FOLLOWING) AS max_total,
        rank() OVER (PARTITION BY grouping(id) + grouping(age), CASE WHEN grouping(age) = 0 THEN id END ORDER BY sum(id) DESC) AS rank_within_parent_1,
        rank() OVER (PARTITION BY grouping(age) + grouping(id), CASE WHEN (CAST(grouping(age) AS BIGINT) = 0) THEN id END ORDER BY sum(id) DESC) AS rank_within_parent_2
        FROM person
        GROUP BY id, first_name;"#,
        r#"SELECT person.id, person.first_name,
sum(person.id) AS total_sum, sum(person.id) OVER (PARTITION BY person.first_name ROWS BETWEEN 5 PRECEDING AND 2 FOLLOWING) AS moving_sum,
max(sum(person.id)) OVER (PARTITION BY person.first_name ROWS BETWEEN UNBOUNDED PRECEDING AND UNBOUNDED FOLLOWING) AS max_total,
rank() OVER (PARTITION BY (grouping(person.id) + grouping(person.age)), CASE WHEN (grouping(person.age) = 0) THEN person.id END ORDER BY sum(person.id) DESC NULLS FIRST RANGE BETWEEN UNBOUNDED PRECEDING AND CURRENT ROW) AS rank_within_parent_1,
rank() OVER (PARTITION BY (grouping(person.age) + grouping(person.id)), CASE WHEN (CAST(grouping(person.age) AS BIGINT) = 0) THEN person.id END ORDER BY sum(person.id) DESC NULLS FIRST RANGE BETWEEN UNBOUNDED PRECEDING AND CURRENT ROW) AS rank_within_parent_2
FROM person
GROUP BY person.id, person.first_name"#.replace("\n", " ").as_str(),
    );
}

#[test]
fn test_unnest_to_sql() {
    sql_round_trip(
        GenericDialect {},
        r#"SELECT unnest(array_col) as u1, struct_col, array_col FROM unnest_table WHERE array_col != NULL ORDER BY struct_col, array_col"#,
        r#"SELECT UNNEST(unnest_table.array_col) AS u1, unnest_table.struct_col, unnest_table.array_col FROM unnest_table WHERE (unnest_table.array_col <> NULL) ORDER BY unnest_table.struct_col ASC NULLS LAST, unnest_table.array_col ASC NULLS LAST"#,
    );

    sql_round_trip(
        GenericDialect {},
        r#"SELECT unnest(make_array(1, 2, 2, 5, NULL)) as u1"#,
        r#"SELECT UNNEST([1, 2, 2, 5, NULL]) AS u1"#,
    );
}

#[test]
fn test_join_with_no_conditions() {
    sql_round_trip(
        GenericDialect {},
        "SELECT * FROM j1 JOIN j2",
        "SELECT * FROM j1 CROSS JOIN j2",
    );
    sql_round_trip(
        GenericDialect {},
        "SELECT * FROM j1 CROSS JOIN j2",
        "SELECT * FROM j1 CROSS JOIN j2",
    );
}

#[derive(Debug, PartialEq, Eq, Hash, PartialOrd)]
struct MockUserDefinedLogicalPlan {
    input: LogicalPlan,
}

impl UserDefinedLogicalNodeCore for MockUserDefinedLogicalPlan {
    fn name(&self) -> &str {
        "MockUserDefinedLogicalPlan"
    }

    fn inputs(&self) -> Vec<&LogicalPlan> {
        vec![&self.input]
    }

    fn schema(&self) -> &DFSchemaRef {
        self.input.schema()
    }

    fn expressions(&self) -> Vec<Expr> {
        vec![]
    }

    fn fmt_for_explain(&self, f: &mut fmt::Formatter<'_>) -> fmt::Result {
        write!(f, "MockUserDefinedLogicalPlan")
    }

    fn with_exprs_and_inputs(
        &self,
        _exprs: Vec<Expr>,
        inputs: Vec<LogicalPlan>,
    ) -> Result<Self> {
        Ok(MockUserDefinedLogicalPlan {
            input: inputs.into_iter().next().unwrap(),
        })
    }
}

struct MockStatementUnparser {}

impl UserDefinedLogicalNodeUnparser for MockStatementUnparser {
    fn unparse_to_statement(
        &self,
        node: &dyn UserDefinedLogicalNode,
        unparser: &Unparser,
    ) -> Result<UnparseToStatementResult> {
        if let Some(plan) = node.as_any().downcast_ref::<MockUserDefinedLogicalPlan>() {
            let input = unparser.plan_to_sql(&plan.input)?;
            Ok(UnparseToStatementResult::Modified(input))
        } else {
            Ok(UnparseToStatementResult::Unmodified)
        }
    }
}

struct UnusedUnparser {}

impl UserDefinedLogicalNodeUnparser for UnusedUnparser {
    fn unparse(
        &self,
        _node: &dyn UserDefinedLogicalNode,
        _unparser: &Unparser,
        _query: &mut Option<&mut QueryBuilder>,
        _select: &mut Option<&mut SelectBuilder>,
        _relation: &mut Option<&mut RelationBuilder>,
    ) -> Result<UnparseWithinStatementResult> {
        panic!("This should not be called");
    }

    fn unparse_to_statement(
        &self,
        _node: &dyn UserDefinedLogicalNode,
        _unparser: &Unparser,
    ) -> Result<UnparseToStatementResult> {
        panic!("This should not be called");
    }
}

#[test]
fn test_unparse_extension_to_statement() -> Result<()> {
    let dialect = GenericDialect {};
    let statement = Parser::new(&dialect)
        .try_with_sql("SELECT * FROM j1")?
        .parse_statement()?;
    let state = MockSessionState::default();
    let context = MockContextProvider { state };
    let sql_to_rel = SqlToRel::new(&context);
    let plan = sql_to_rel.sql_statement_to_plan(statement)?;

    let extension = MockUserDefinedLogicalPlan { input: plan };
    let extension = LogicalPlan::Extension(Extension {
        node: Arc::new(extension),
    });
    let unparser = Unparser::default().with_extension_unparsers(vec![
        Arc::new(MockStatementUnparser {}),
        Arc::new(UnusedUnparser {}),
    ]);
    let sql = unparser.plan_to_sql(&extension)?;
    let expected = "SELECT * FROM j1";
    assert_eq!(sql.to_string(), expected);

    if let Some(err) = plan_to_sql(&extension).err() {
        assert_contains!(
            err.to_string(),
            "This feature is not implemented: Unsupported extension node: MockUserDefinedLogicalPlan");
    } else {
        panic!("Expected error");
    }
    Ok(())
}

struct MockSqlUnparser {}

impl UserDefinedLogicalNodeUnparser for MockSqlUnparser {
    fn unparse(
        &self,
        node: &dyn UserDefinedLogicalNode,
        unparser: &Unparser,
        _query: &mut Option<&mut QueryBuilder>,
        _select: &mut Option<&mut SelectBuilder>,
        relation: &mut Option<&mut RelationBuilder>,
    ) -> Result<UnparseWithinStatementResult> {
        if let Some(plan) = node.as_any().downcast_ref::<MockUserDefinedLogicalPlan>() {
            let Statement::Query(input) = unparser.plan_to_sql(&plan.input)? else {
                return Ok(UnparseWithinStatementResult::Unmodified);
            };
            let mut derived_builder = DerivedRelationBuilder::default();
            derived_builder.subquery(input);
            derived_builder.lateral(false);
            if let Some(rel) = relation {
                rel.derived(derived_builder);
            }
        }
        Ok(UnparseWithinStatementResult::Modified)
    }
}

#[test]
fn test_unparse_extension_to_sql() -> Result<()> {
    let dialect = GenericDialect {};
    let statement = Parser::new(&dialect)
        .try_with_sql("SELECT * FROM j1")?
        .parse_statement()?;
    let state = MockSessionState::default();
    let context = MockContextProvider { state };
    let sql_to_rel = SqlToRel::new(&context);
    let plan = sql_to_rel.sql_statement_to_plan(statement)?;

    let extension = MockUserDefinedLogicalPlan { input: plan };
    let extension = LogicalPlan::Extension(Extension {
        node: Arc::new(extension),
    });

    let plan = LogicalPlanBuilder::from(extension)
        .project(vec![col("j1_id").alias("user_id")])?
        .build()?;
    let unparser = Unparser::default().with_extension_unparsers(vec![
        Arc::new(MockSqlUnparser {}),
        Arc::new(UnusedUnparser {}),
    ]);
    let sql = unparser.plan_to_sql(&plan)?;
    let expected = "SELECT j1.j1_id AS user_id FROM (SELECT * FROM j1)";
    assert_eq!(sql.to_string(), expected);

    if let Some(err) = plan_to_sql(&plan).err() {
        assert_contains!(
            err.to_string(),
            "This feature is not implemented: Unsupported extension node: MockUserDefinedLogicalPlan"
        );
    } else {
        panic!("Expected error")
    }
    Ok(())
}

#[test]
fn test_unparse_optimized_multi_union() -> Result<()> {
    let unparser = Unparser::default();

    let schema = Schema::new(vec![
        Field::new("x", DataType::Int32, false),
        Field::new("y", DataType::Utf8, false),
    ]);

    let dfschema = Arc::new(DFSchema::try_from(schema)?);

    let empty = LogicalPlan::EmptyRelation(EmptyRelation {
        produce_one_row: true,
        schema: dfschema.clone(),
    });

    let plan = LogicalPlan::Union(Union {
        inputs: vec![
            project(empty.clone(), vec![lit(1).alias("x"), lit("a").alias("y")])?.into(),
            project(empty.clone(), vec![lit(1).alias("x"), lit("b").alias("y")])?.into(),
            project(empty.clone(), vec![lit(2).alias("x"), lit("a").alias("y")])?.into(),
            project(empty.clone(), vec![lit(2).alias("x"), lit("c").alias("y")])?.into(),
        ],
        schema: dfschema.clone(),
    });

    let sql = "SELECT 1 AS x, 'a' AS y UNION ALL SELECT 1 AS x, 'b' AS y UNION ALL SELECT 2 AS x, 'a' AS y UNION ALL SELECT 2 AS x, 'c' AS y";

    assert_eq!(unparser.plan_to_sql(&plan)?.to_string(), sql);

    let plan = LogicalPlan::Union(Union {
        inputs: vec![project(
            empty.clone(),
            vec![lit(1).alias("x"), lit("a").alias("y")],
        )?
        .into()],
        schema: dfschema.clone(),
    });

    if let Some(err) = plan_to_sql(&plan).err() {
        assert_contains!(err.to_string(), "UNION operator requires at least 2 inputs");
    } else {
        panic!("Expected error")
    }

    Ok(())
}<|MERGE_RESOLUTION|>--- conflicted
+++ resolved
@@ -196,8 +196,6 @@
             SUM(id) OVER (ROWS BETWEEN UNBOUNDED PRECEDING AND CURRENT ROW) AS running_total
             FROM person
             GROUP BY GROUPING SETS ((id, first_name, last_name), (first_name, last_name), (last_name))"#,
-<<<<<<< HEAD
-=======
             "SELECT ARRAY[1, 2, 3]",
             "SELECT ARRAY[1, 2, 3][1]",
             "SELECT [1, 2, 3]",
@@ -206,7 +204,6 @@
             "SELECT {a:1, b:2}",
             "SELECT s.a FROM (SELECT {a:1, b:2} AS s)",
             "SELECT MAP {'a': 1, 'b': 2}"
->>>>>>> f667a01f
     ];
 
     // For each test sql string, we transform as follows:
@@ -226,13 +223,9 @@
             .with_aggregate_function(sum_udaf())
             .with_aggregate_function(count_udaf())
             .with_aggregate_function(max_udaf())
-<<<<<<< HEAD
-            .with_expr_planner(Arc::new(CoreFunctionPlanner::default()));
-=======
             .with_expr_planner(Arc::new(CoreFunctionPlanner::default()))
             .with_expr_planner(Arc::new(NestedFunctionPlanner))
             .with_expr_planner(Arc::new(FieldAccessPlanner));
->>>>>>> f667a01f
         let context = MockContextProvider { state };
         let sql_to_rel = SqlToRel::new(&context);
         let plan = sql_to_rel.sql_statement_to_plan(statement).unwrap();
