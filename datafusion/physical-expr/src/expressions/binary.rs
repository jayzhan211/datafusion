// Licensed to the Apache Software Foundation (ASF) under one
// or more contributor license agreements.  See the NOTICE file
// distributed with this work for additional information
// regarding copyright ownership.  The ASF licenses this file
// to you under the Apache License, Version 2.0 (the
// "License"); you may not use this file except in compliance
// with the License.  You may obtain a copy of the License at
//
//   http://www.apache.org/licenses/LICENSE-2.0
//
// Unless required by applicable law or agreed to in writing,
// software distributed under the License is distributed on an
// "AS IS" BASIS, WITHOUT WARRANTIES OR CONDITIONS OF ANY
// KIND, either express or implied.  See the License for the
// specific language governing permissions and limitations
// under the License.

mod kernels;

use std::hash::{Hash, Hasher};
use std::{any::Any, sync::Arc};

use crate::expressions::datum::{apply, apply_cmp};
use crate::expressions::Literal;
use crate::intervals::cp_solver::{propagate_arithmetic, propagate_comparison};
use crate::physical_expr::down_cast_any_ref;
use crate::sort_properties::SortProperties;
use crate::PhysicalExpr;

use arrow::array::*;
use arrow::compute::kernels::boolean::{and_kleene, not, or_kleene};
use arrow::compute::kernels::cmp::*;
use arrow::compute::kernels::comparison::regexp_is_match_utf8;
use arrow::compute::kernels::comparison::regexp_is_match_utf8_scalar;
use arrow::compute::kernels::concat_elements::concat_elements_utf8;
use arrow::compute::{cast, ilike, like, nilike, nlike};
use arrow::datatypes::*;
use arrow::record_batch::RecordBatch;

use datafusion_common::cast::as_boolean_array;
use datafusion_common::{internal_err, Result, ScalarValue};
use datafusion_expr::interval_arithmetic::{apply_operator, Interval};
use datafusion_expr::type_coercion::binary::get_result_type;
use datafusion_expr::{ColumnarValue, Operator};

use datafusion_functions_array::expr_fn::array_has_all;
use kernels::{
    bitwise_and_dyn, bitwise_and_dyn_scalar, bitwise_or_dyn, bitwise_or_dyn_scalar,
    bitwise_shift_left_dyn, bitwise_shift_left_dyn_scalar, bitwise_shift_right_dyn,
    bitwise_shift_right_dyn_scalar, bitwise_xor_dyn, bitwise_xor_dyn_scalar,
};

/// Binary expression
#[derive(Debug, Hash, Clone)]
pub struct BinaryExpr {
    left: Arc<dyn PhysicalExpr>,
    op: Operator,
    right: Arc<dyn PhysicalExpr>,
}

impl BinaryExpr {
    /// Create new binary expression
    pub fn new(
        left: Arc<dyn PhysicalExpr>,
        op: Operator,
        right: Arc<dyn PhysicalExpr>,
    ) -> Self {
        Self { left, op, right }
    }

    /// Get the left side of the binary expression
    pub fn left(&self) -> &Arc<dyn PhysicalExpr> {
        &self.left
    }

    /// Get the right side of the binary expression
    pub fn right(&self) -> &Arc<dyn PhysicalExpr> {
        &self.right
    }

    /// Get the operator for this binary expression
    pub fn op(&self) -> &Operator {
        &self.op
    }
}

impl std::fmt::Display for BinaryExpr {
    fn fmt(&self, f: &mut std::fmt::Formatter) -> std::fmt::Result {
        // Put parentheses around child binary expressions so that we can see the difference
        // between `(a OR b) AND c` and `a OR (b AND c)`. We only insert parentheses when needed,
        // based on operator precedence. For example, `(a AND b) OR c` and `a AND b OR c` are
        // equivalent and the parentheses are not necessary.

        fn write_child(
            f: &mut std::fmt::Formatter,
            expr: &dyn PhysicalExpr,
            precedence: u8,
        ) -> std::fmt::Result {
            if let Some(child) = expr.as_any().downcast_ref::<BinaryExpr>() {
                let p = child.op.precedence();
                if p == 0 || p < precedence {
                    write!(f, "({child})")?;
                } else {
                    write!(f, "{child}")?;
                }
            } else {
                write!(f, "{expr}")?;
            }

            Ok(())
        }

        let precedence = self.op.precedence();
        write_child(f, self.left.as_ref(), precedence)?;
        write!(f, " {} ", self.op)?;
        write_child(f, self.right.as_ref(), precedence)
    }
}

/// Invoke a compute kernel on a pair of binary data arrays
macro_rules! compute_utf8_op {
    ($LEFT:expr, $RIGHT:expr, $OP:ident, $DT:ident) => {{
        let ll = $LEFT
            .as_any()
            .downcast_ref::<$DT>()
            .expect("compute_op failed to downcast left side array");
        let rr = $RIGHT
            .as_any()
            .downcast_ref::<$DT>()
            .expect("compute_op failed to downcast right side array");
        Ok(Arc::new(paste::expr! {[<$OP _utf8>]}(&ll, &rr)?))
    }};
}

macro_rules! binary_string_array_op {
    ($LEFT:expr, $RIGHT:expr, $OP:ident) => {{
        match $LEFT.data_type() {
            DataType::Utf8 => compute_utf8_op!($LEFT, $RIGHT, $OP, StringArray),
            DataType::LargeUtf8 => compute_utf8_op!($LEFT, $RIGHT, $OP, LargeStringArray),
            other => internal_err!(
                "Data type {:?} not supported for binary operation '{}' on string arrays",
                other, stringify!($OP)
            ),
        }
    }};
}

/// Invoke a boolean kernel on a pair of arrays
macro_rules! boolean_op {
    ($LEFT:expr, $RIGHT:expr, $OP:ident) => {{
        let ll = as_boolean_array($LEFT).expect("boolean_op failed to downcast array");
        let rr = as_boolean_array($RIGHT).expect("boolean_op failed to downcast array");
        Ok(Arc::new($OP(&ll, &rr)?))
    }};
}

macro_rules! binary_string_array_flag_op {
    ($LEFT:expr, $RIGHT:expr, $OP:ident, $NOT:expr, $FLAG:expr) => {{
        match $LEFT.data_type() {
            DataType::Utf8 => {
                compute_utf8_flag_op!($LEFT, $RIGHT, $OP, StringArray, $NOT, $FLAG)
            }
            DataType::LargeUtf8 => {
                compute_utf8_flag_op!($LEFT, $RIGHT, $OP, LargeStringArray, $NOT, $FLAG)
            }
            other => internal_err!(
                "Data type {:?} not supported for binary_string_array_flag_op operation '{}' on string array",
                other, stringify!($OP)
            ),
        }
    }};
}

/// Invoke a compute kernel on a pair of binary data arrays with flags
macro_rules! compute_utf8_flag_op {
    ($LEFT:expr, $RIGHT:expr, $OP:ident, $ARRAYTYPE:ident, $NOT:expr, $FLAG:expr) => {{
        let ll = $LEFT
            .as_any()
            .downcast_ref::<$ARRAYTYPE>()
            .expect("compute_utf8_flag_op failed to downcast array");
        let rr = $RIGHT
            .as_any()
            .downcast_ref::<$ARRAYTYPE>()
            .expect("compute_utf8_flag_op failed to downcast array");

        let flag = if $FLAG {
            Some($ARRAYTYPE::from(vec!["i"; ll.len()]))
        } else {
            None
        };
        let mut array = paste::expr! {[<$OP _utf8>]}(&ll, &rr, flag.as_ref())?;
        if $NOT {
            array = not(&array).unwrap();
        }
        Ok(Arc::new(array))
    }};
}

macro_rules! binary_string_array_flag_op_scalar {
    ($LEFT:expr, $RIGHT:expr, $OP:ident, $NOT:expr, $FLAG:expr) => {{
        let result: Result<Arc<dyn Array>> = match $LEFT.data_type() {
            DataType::Utf8 => {
                compute_utf8_flag_op_scalar!($LEFT, $RIGHT, $OP, StringArray, $NOT, $FLAG)
            }
            DataType::LargeUtf8 => {
                compute_utf8_flag_op_scalar!($LEFT, $RIGHT, $OP, LargeStringArray, $NOT, $FLAG)
            }
            other => internal_err!(
                "Data type {:?} not supported for binary_string_array_flag_op_scalar operation '{}' on string array",
                other, stringify!($OP)
            ),
        };
        Some(result)
    }};
}

/// Invoke a compute kernel on a data array and a scalar value with flag
macro_rules! compute_utf8_flag_op_scalar {
    ($LEFT:expr, $RIGHT:expr, $OP:ident, $ARRAYTYPE:ident, $NOT:expr, $FLAG:expr) => {{
        let ll = $LEFT
            .as_any()
            .downcast_ref::<$ARRAYTYPE>()
            .expect("compute_utf8_flag_op_scalar failed to downcast array");

        if let ScalarValue::Utf8(Some(string_value))|ScalarValue::LargeUtf8(Some(string_value)) = $RIGHT {
            let flag = if $FLAG { Some("i") } else { None };
            let mut array =
                paste::expr! {[<$OP _utf8_scalar>]}(&ll, &string_value, flag)?;
            if $NOT {
                array = not(&array).unwrap();
            }
            Ok(Arc::new(array))
        } else {
            internal_err!(
                "compute_utf8_flag_op_scalar failed to cast literal value {} for operation '{}'",
                $RIGHT, stringify!($OP)
            )
        }
    }};
}

impl PhysicalExpr for BinaryExpr {
    /// Return a reference to Any that can be used for downcasting
    fn as_any(&self) -> &dyn Any {
        self
    }

    fn data_type(&self, input_schema: &Schema) -> Result<DataType> {
        get_result_type(
            &self.left.data_type(input_schema)?,
            &self.op,
            &self.right.data_type(input_schema)?,
        )
    }

    fn nullable(&self, input_schema: &Schema) -> Result<bool> {
        Ok(self.left.nullable(input_schema)? || self.right.nullable(input_schema)?)
    }

    fn evaluate(&self, batch: &RecordBatch) -> Result<ColumnarValue> {
        use arrow::compute::kernels::numeric::*;

        let lhs = self.left.evaluate(batch)?;
        let rhs = self.right.evaluate(batch)?;
        let left_data_type = lhs.data_type();
        let right_data_type = rhs.data_type();

        let schema = batch.schema();
        let input_schema = schema.as_ref();

        match self.op {
            Operator::Plus => return apply(&lhs, &rhs, add_wrapping),
            Operator::Minus => return apply(&lhs, &rhs, sub_wrapping),
            Operator::Multiply => return apply(&lhs, &rhs, mul_wrapping),
            Operator::Divide => return apply(&lhs, &rhs, div),
            Operator::Modulo => return apply(&lhs, &rhs, rem),
            Operator::Eq => return apply_cmp(&lhs, &rhs, eq),
            Operator::NotEq => return apply_cmp(&lhs, &rhs, neq),
            Operator::Lt => return apply_cmp(&lhs, &rhs, lt),
            Operator::Gt => return apply_cmp(&lhs, &rhs, gt),
            Operator::LtEq => return apply_cmp(&lhs, &rhs, lt_eq),
            Operator::GtEq => return apply_cmp(&lhs, &rhs, gt_eq),
            Operator::IsDistinctFrom => return apply_cmp(&lhs, &rhs, distinct),
            Operator::IsNotDistinctFrom => return apply_cmp(&lhs, &rhs, not_distinct),
            Operator::LikeMatch => return apply_cmp(&lhs, &rhs, like),
            Operator::ILikeMatch => return apply_cmp(&lhs, &rhs, ilike),
            Operator::NotLikeMatch => return apply_cmp(&lhs, &rhs, nlike),
            Operator::NotILikeMatch => return apply_cmp(&lhs, &rhs, nilike),
            _ => {}
        }

        let result_type = self.data_type(input_schema)?;

        // Attempt to use special kernels if one input is scalar and the other is an array
        let scalar_result = match (&lhs, &rhs) {
            (ColumnarValue::Array(array), ColumnarValue::Scalar(scalar)) => {
                // if left is array and right is literal - use scalar operations
                self.evaluate_array_scalar(array, scalar.clone())?.map(|r| {
                    r.and_then(|a| to_result_type_array(&self.op, a, &result_type))
                })
            }
            (_, _) => None, // default to array implementation
        };

        if let Some(result) = scalar_result {
            return result.map(ColumnarValue::Array);
        }

        // if both arrays or both literals - extract arrays and continue execution
        let (left, right) = (
            lhs.into_array(batch.num_rows())?,
            rhs.into_array(batch.num_rows())?,
        );
        self.evaluate_with_resolved_args(left, &left_data_type, right, &right_data_type)
            .map(ColumnarValue::Array)
    }

    fn children(&self) -> Vec<Arc<dyn PhysicalExpr>> {
        vec![self.left.clone(), self.right.clone()]
    }

    fn with_new_children(
        self: Arc<Self>,
        children: Vec<Arc<dyn PhysicalExpr>>,
    ) -> Result<Arc<dyn PhysicalExpr>> {
        Ok(Arc::new(BinaryExpr::new(
            children[0].clone(),
            self.op,
            children[1].clone(),
        )))
    }

    fn evaluate_bounds(&self, children: &[&Interval]) -> Result<Interval> {
        // Get children intervals:
        let left_interval = children[0];
        let right_interval = children[1];
        // Calculate current node's interval:
        apply_operator(&self.op, left_interval, right_interval)
    }

    fn propagate_constraints(
        &self,
        interval: &Interval,
        children: &[&Interval],
    ) -> Result<Option<Vec<Interval>>> {
        // Get children intervals.
        let left_interval = children[0];
        let right_interval = children[1];

        if self.op.eq(&Operator::And) {
            if interval.eq(&Interval::CERTAINLY_TRUE) {
                // A certainly true logical conjunction can only derive from possibly
                // true operands. Otherwise, we prove infeasability.
                Ok((!left_interval.eq(&Interval::CERTAINLY_FALSE)
                    && !right_interval.eq(&Interval::CERTAINLY_FALSE))
                .then(|| vec![Interval::CERTAINLY_TRUE, Interval::CERTAINLY_TRUE]))
            } else if interval.eq(&Interval::CERTAINLY_FALSE) {
                // If the logical conjunction is certainly false, one of the
                // operands must be false. However, it's not always possible to
                // determine which operand is false, leading to different scenarios.

                // If one operand is certainly true and the other one is uncertain,
                // then the latter must be certainly false.
                if left_interval.eq(&Interval::CERTAINLY_TRUE)
                    && right_interval.eq(&Interval::UNCERTAIN)
                {
                    Ok(Some(vec![
                        Interval::CERTAINLY_TRUE,
                        Interval::CERTAINLY_FALSE,
                    ]))
                } else if right_interval.eq(&Interval::CERTAINLY_TRUE)
                    && left_interval.eq(&Interval::UNCERTAIN)
                {
                    Ok(Some(vec![
                        Interval::CERTAINLY_FALSE,
                        Interval::CERTAINLY_TRUE,
                    ]))
                }
                // If both children are uncertain, or if one is certainly false,
                // we cannot conclusively refine their intervals. In this case,
                // propagation does not result in any interval changes.
                else {
                    Ok(Some(vec![]))
                }
            } else {
                // An uncertain logical conjunction result can not shrink the
                // end-points of its children.
                Ok(Some(vec![]))
            }
        } else if self.op.eq(&Operator::Or) {
            if interval.eq(&Interval::CERTAINLY_FALSE) {
                // A certainly false logical conjunction can only derive from certainly
                // false operands. Otherwise, we prove infeasability.
                Ok((!left_interval.eq(&Interval::CERTAINLY_TRUE)
                    && !right_interval.eq(&Interval::CERTAINLY_TRUE))
                .then(|| vec![Interval::CERTAINLY_FALSE, Interval::CERTAINLY_FALSE]))
            } else if interval.eq(&Interval::CERTAINLY_TRUE) {
                // If the logical disjunction is certainly true, one of the
                // operands must be true. However, it's not always possible to
                // determine which operand is true, leading to different scenarios.

                // If one operand is certainly false and the other one is uncertain,
                // then the latter must be certainly true.
                if left_interval.eq(&Interval::CERTAINLY_FALSE)
                    && right_interval.eq(&Interval::UNCERTAIN)
                {
                    Ok(Some(vec![
                        Interval::CERTAINLY_FALSE,
                        Interval::CERTAINLY_TRUE,
                    ]))
                } else if right_interval.eq(&Interval::CERTAINLY_FALSE)
                    && left_interval.eq(&Interval::UNCERTAIN)
                {
                    Ok(Some(vec![
                        Interval::CERTAINLY_TRUE,
                        Interval::CERTAINLY_FALSE,
                    ]))
                }
                // If both children are uncertain, or if one is certainly true,
                // we cannot conclusively refine their intervals. In this case,
                // propagation does not result in any interval changes.
                else {
                    Ok(Some(vec![]))
                }
            } else {
                // An uncertain logical disjunction result can not shrink the
                // end-points of its children.
                Ok(Some(vec![]))
            }
        } else if self.op.is_comparison_operator() {
            Ok(
                propagate_comparison(&self.op, interval, left_interval, right_interval)?
                    .map(|(left, right)| vec![left, right]),
            )
        } else {
            Ok(
                propagate_arithmetic(&self.op, interval, left_interval, right_interval)?
                    .map(|(left, right)| vec![left, right]),
            )
        }
    }

    fn dyn_hash(&self, state: &mut dyn Hasher) {
        let mut s = state;
        self.hash(&mut s);
    }

    /// For each operator, [`BinaryExpr`] has distinct ordering rules.
    /// TODO: There may be rules specific to some data types (such as division and multiplication on unsigned integers)
    fn get_ordering(&self, children: &[SortProperties]) -> SortProperties {
        let (left_child, right_child) = (&children[0], &children[1]);
        match self.op() {
            Operator::Plus => left_child.add(right_child),
            Operator::Minus => left_child.sub(right_child),
            Operator::Gt | Operator::GtEq => left_child.gt_or_gteq(right_child),
            Operator::Lt | Operator::LtEq => right_child.gt_or_gteq(left_child),
            Operator::And | Operator::Or => left_child.and_or(right_child),
            _ => SortProperties::Unordered,
        }
    }
}

impl PartialEq<dyn Any> for BinaryExpr {
    fn eq(&self, other: &dyn Any) -> bool {
        down_cast_any_ref(other)
            .downcast_ref::<Self>()
            .map(|x| self.left.eq(&x.left) && self.op == x.op && self.right.eq(&x.right))
            .unwrap_or(false)
    }
}

/// Casts dictionary array to result type for binary numerical operators. Such operators
/// between array and scalar produce a dictionary array other than primitive array of the
/// same operators between array and array. This leads to inconsistent result types causing
/// errors in the following query execution. For such operators between array and scalar,
/// we cast the dictionary array to primitive array.
fn to_result_type_array(
    op: &Operator,
    array: ArrayRef,
    result_type: &DataType,
) -> Result<ArrayRef> {
    if array.data_type() == result_type {
        Ok(array)
    } else if op.is_numerical_operators() {
        match array.data_type() {
            DataType::Dictionary(_, value_type) => {
                if value_type.as_ref() == result_type {
                    Ok(cast(&array, result_type)?)
                } else {
                    internal_err!(
                            "Incompatible Dictionary value type {value_type:?} with result type {result_type:?} of Binary operator {op:?}"
                        )
                }
            }
            _ => Ok(array),
        }
    } else {
        Ok(array)
    }
}

impl BinaryExpr {
    /// Evaluate the expression of the left input is an array and
    /// right is literal - use scalar operations
    fn evaluate_array_scalar(
        &self,
        array: &dyn Array,
        scalar: ScalarValue,
    ) -> Result<Option<Result<ArrayRef>>> {
        use Operator::*;
        let scalar_result = match &self.op {
            RegexMatch => binary_string_array_flag_op_scalar!(
                array,
                scalar,
                regexp_is_match,
                false,
                false
            ),
            RegexIMatch => binary_string_array_flag_op_scalar!(
                array,
                scalar,
                regexp_is_match,
                false,
                true
            ),
            RegexNotMatch => binary_string_array_flag_op_scalar!(
                array,
                scalar,
                regexp_is_match,
                true,
                false
            ),
            RegexNotIMatch => binary_string_array_flag_op_scalar!(
                array,
                scalar,
                regexp_is_match,
                true,
                true
            ),
            BitwiseAnd => bitwise_and_dyn_scalar(array, scalar),
            BitwiseOr => bitwise_or_dyn_scalar(array, scalar),
            BitwiseXor => bitwise_xor_dyn_scalar(array, scalar),
            BitwiseShiftRight => bitwise_shift_right_dyn_scalar(array, scalar),
            BitwiseShiftLeft => bitwise_shift_left_dyn_scalar(array, scalar),
            // if scalar operation is not supported - fallback to array implementation
            _ => None,
        };

        Ok(scalar_result)
    }

    fn evaluate_with_resolved_args(
        &self,
        left: Arc<dyn Array>,
        left_data_type: &DataType,
        right: Arc<dyn Array>,
        right_data_type: &DataType,
    ) -> Result<ArrayRef> {
        use Operator::*;
        match &self.op {
            IsDistinctFrom | IsNotDistinctFrom | Lt | LtEq | Gt | GtEq | Eq | NotEq
            | Plus | Minus | Multiply | Divide | Modulo | LikeMatch | ILikeMatch
            | NotLikeMatch | NotILikeMatch => unreachable!(),
            And => {
                if left_data_type == &DataType::Boolean {
                    boolean_op!(&left, &right, and_kleene)
                } else {
                    internal_err!(
                        "Cannot evaluate binary expression {:?} with types {:?} and {:?}",
                        self.op,
                        left.data_type(),
                        right.data_type()
                    )
                }
            }
            Or => {
                if left_data_type == &DataType::Boolean {
                    boolean_op!(&left, &right, or_kleene)
                } else {
                    internal_err!(
                        "Cannot evaluate binary expression {:?} with types {:?} and {:?}",
                        self.op,
                        left_data_type,
                        right_data_type
                    )
                }
            }
            RegexMatch => {
                binary_string_array_flag_op!(left, right, regexp_is_match, false, false)
            }
            RegexIMatch => {
                binary_string_array_flag_op!(left, right, regexp_is_match, false, true)
            }
            RegexNotMatch => {
                binary_string_array_flag_op!(left, right, regexp_is_match, true, false)
            }
            RegexNotIMatch => {
                binary_string_array_flag_op!(left, right, regexp_is_match, true, true)
            }
            BitwiseAnd => bitwise_and_dyn(left, right),
            BitwiseOr => bitwise_or_dyn(left, right),
            BitwiseXor => bitwise_xor_dyn(left, right),
            BitwiseShiftRight => bitwise_shift_right_dyn(left, right),
            BitwiseShiftLeft => bitwise_shift_left_dyn(left, right),
            StringConcat => binary_string_array_op!(left, right, concat_elements),
<<<<<<< HEAD
            AtArrow => {
                array_has_all(&[left, right])
            },
            ArrowAt => array_has_all(&[right, left]),
=======
            AtArrow | ArrowAt => {
                unreachable!("ArrowAt and AtArrow should be rewritten to function")
            }
>>>>>>> 2465c41f
        }
    }
}

/// Create a binary expression whose arguments are correctly coerced.
/// This function errors if it is not possible to coerce the arguments
/// to computational types supported by the operator.
pub fn binary(
    lhs: Arc<dyn PhysicalExpr>,
    op: Operator,
    rhs: Arc<dyn PhysicalExpr>,
    _input_schema: &Schema,
) -> Result<Arc<dyn PhysicalExpr>> {
    Ok(Arc::new(BinaryExpr::new(lhs, op, rhs)))
}

#[cfg(test)]
mod tests {
    use super::*;
    use crate::expressions::{col, lit, try_cast, Literal};
    use arrow::datatypes::{
        ArrowNumericType, Decimal128Type, Field, Int32Type, SchemaRef,
    };
    use datafusion_common::{plan_datafusion_err, Result};
    use datafusion_expr::type_coercion::binary::get_input_types;

    /// Performs a binary operation, applying any type coercion necessary
    fn binary_op(
        left: Arc<dyn PhysicalExpr>,
        op: Operator,
        right: Arc<dyn PhysicalExpr>,
        schema: &Schema,
    ) -> Result<Arc<dyn PhysicalExpr>> {
        let left_type = left.data_type(schema)?;
        let right_type = right.data_type(schema)?;
        let (lhs, rhs) = get_input_types(&left_type, &op, &right_type)?;

        let left_expr = try_cast(left, schema, lhs)?;
        let right_expr = try_cast(right, schema, rhs)?;
        binary(left_expr, op, right_expr, schema)
    }

    #[test]
    fn binary_comparison() -> Result<()> {
        let schema = Schema::new(vec![
            Field::new("a", DataType::Int32, false),
            Field::new("b", DataType::Int32, false),
        ]);
        let a = Int32Array::from(vec![1, 2, 3, 4, 5]);
        let b = Int32Array::from(vec![1, 2, 4, 8, 16]);

        // expression: "a < b"
        let lt = binary(
            col("a", &schema)?,
            Operator::Lt,
            col("b", &schema)?,
            &schema,
        )?;
        let batch =
            RecordBatch::try_new(Arc::new(schema), vec![Arc::new(a), Arc::new(b)])?;

        let result = lt
            .evaluate(&batch)?
            .into_array(batch.num_rows())
            .expect("Failed to convert to array");
        assert_eq!(result.len(), 5);

        let expected = [false, false, true, true, true];
        let result =
            as_boolean_array(&result).expect("failed to downcast to BooleanArray");
        for (i, &expected_item) in expected.iter().enumerate().take(5) {
            assert_eq!(result.value(i), expected_item);
        }

        Ok(())
    }

    #[test]
    fn binary_nested() -> Result<()> {
        let schema = Schema::new(vec![
            Field::new("a", DataType::Int32, false),
            Field::new("b", DataType::Int32, false),
        ]);
        let a = Int32Array::from(vec![2, 4, 6, 8, 10]);
        let b = Int32Array::from(vec![2, 5, 4, 8, 8]);

        // expression: "a < b OR a == b"
        let expr = binary(
            binary(
                col("a", &schema)?,
                Operator::Lt,
                col("b", &schema)?,
                &schema,
            )?,
            Operator::Or,
            binary(
                col("a", &schema)?,
                Operator::Eq,
                col("b", &schema)?,
                &schema,
            )?,
            &schema,
        )?;
        let batch =
            RecordBatch::try_new(Arc::new(schema), vec![Arc::new(a), Arc::new(b)])?;

        assert_eq!("a@0 < b@1 OR a@0 = b@1", format!("{expr}"));

        let result = expr
            .evaluate(&batch)?
            .into_array(batch.num_rows())
            .expect("Failed to convert to array");
        assert_eq!(result.len(), 5);

        let expected = [true, true, false, true, false];
        let result =
            as_boolean_array(&result).expect("failed to downcast to BooleanArray");
        for (i, &expected_item) in expected.iter().enumerate().take(5) {
            assert_eq!(result.value(i), expected_item);
        }

        Ok(())
    }

    // runs an end-to-end test of physical type coercion:
    // 1. construct a record batch with two columns of type A and B
    //  (*_ARRAY is the Rust Arrow array type, and *_TYPE is the DataType of the elements)
    // 2. construct a physical expression of A OP B
    // 3. evaluate the expression
    // 4. verify that the resulting expression is of type C
    // 5. verify that the results of evaluation are $VEC
    macro_rules! test_coercion {
        ($A_ARRAY:ident, $A_TYPE:expr, $A_VEC:expr, $B_ARRAY:ident, $B_TYPE:expr, $B_VEC:expr, $OP:expr, $C_ARRAY:ident, $C_TYPE:expr, $VEC:expr,) => {{
            let schema = Schema::new(vec![
                Field::new("a", $A_TYPE, false),
                Field::new("b", $B_TYPE, false),
            ]);
            let a = $A_ARRAY::from($A_VEC);
            let b = $B_ARRAY::from($B_VEC);
            let (lhs, rhs) = get_input_types(&$A_TYPE, &$OP, &$B_TYPE)?;

            let left = try_cast(col("a", &schema)?, &schema, lhs)?;
            let right = try_cast(col("b", &schema)?, &schema, rhs)?;

            // verify that we can construct the expression
            let expression = binary(left, $OP, right, &schema)?;
            let batch = RecordBatch::try_new(
                Arc::new(schema.clone()),
                vec![Arc::new(a), Arc::new(b)],
            )?;

            // verify that the expression's type is correct
            assert_eq!(expression.data_type(&schema)?, $C_TYPE);

            // compute
            let result = expression.evaluate(&batch)?.into_array(batch.num_rows()).expect("Failed to convert to array");

            // verify that the array's data_type is correct
            assert_eq!(*result.data_type(), $C_TYPE);

            // verify that the data itself is downcastable
            let result = result
                .as_any()
                .downcast_ref::<$C_ARRAY>()
                .expect("failed to downcast");
            // verify that the result itself is correct
            for (i, x) in $VEC.iter().enumerate() {
                let v = result.value(i);
                assert_eq!(
                    v,
                    *x,
                    "Unexpected output at position {i}:\n\nActual:\n{v}\n\nExpected:\n{x}"
                );
            }
        }};
    }

    #[test]
    fn test_type_coercion() -> Result<()> {
        test_coercion!(
            Int32Array,
            DataType::Int32,
            vec![1i32, 2i32],
            UInt32Array,
            DataType::UInt32,
            vec![1u32, 2u32],
            Operator::Plus,
            Int32Array,
            DataType::Int32,
            [2i32, 4i32],
        );
        test_coercion!(
            Int32Array,
            DataType::Int32,
            vec![1i32],
            UInt16Array,
            DataType::UInt16,
            vec![1u16],
            Operator::Plus,
            Int32Array,
            DataType::Int32,
            [2i32],
        );
        test_coercion!(
            Float32Array,
            DataType::Float32,
            vec![1f32],
            UInt16Array,
            DataType::UInt16,
            vec![1u16],
            Operator::Plus,
            Float32Array,
            DataType::Float32,
            [2f32],
        );
        test_coercion!(
            Float32Array,
            DataType::Float32,
            vec![2f32],
            UInt16Array,
            DataType::UInt16,
            vec![1u16],
            Operator::Multiply,
            Float32Array,
            DataType::Float32,
            [2f32],
        );
        test_coercion!(
            StringArray,
            DataType::Utf8,
            vec!["1994-12-13", "1995-01-26"],
            Date32Array,
            DataType::Date32,
            vec![9112, 9156],
            Operator::Eq,
            BooleanArray,
            DataType::Boolean,
            [true, true],
        );
        test_coercion!(
            StringArray,
            DataType::Utf8,
            vec!["1994-12-13", "1995-01-26"],
            Date32Array,
            DataType::Date32,
            vec![9113, 9154],
            Operator::Lt,
            BooleanArray,
            DataType::Boolean,
            [true, false],
        );
        test_coercion!(
            StringArray,
            DataType::Utf8,
            vec!["1994-12-13T12:34:56", "1995-01-26T01:23:45"],
            Date64Array,
            DataType::Date64,
            vec![787322096000, 791083425000],
            Operator::Eq,
            BooleanArray,
            DataType::Boolean,
            [true, true],
        );
        test_coercion!(
            StringArray,
            DataType::Utf8,
            vec!["1994-12-13T12:34:56", "1995-01-26T01:23:45"],
            Date64Array,
            DataType::Date64,
            vec![787322096001, 791083424999],
            Operator::Lt,
            BooleanArray,
            DataType::Boolean,
            [true, false],
        );
        test_coercion!(
            StringArray,
            DataType::Utf8,
            vec!["abc"; 5],
            StringArray,
            DataType::Utf8,
            vec!["^a", "^A", "(b|d)", "(B|D)", "^(b|c)"],
            Operator::RegexMatch,
            BooleanArray,
            DataType::Boolean,
            [true, false, true, false, false],
        );
        test_coercion!(
            StringArray,
            DataType::Utf8,
            vec!["abc"; 5],
            StringArray,
            DataType::Utf8,
            vec!["^a", "^A", "(b|d)", "(B|D)", "^(b|c)"],
            Operator::RegexIMatch,
            BooleanArray,
            DataType::Boolean,
            [true, true, true, true, false],
        );
        test_coercion!(
            StringArray,
            DataType::Utf8,
            vec!["abc"; 5],
            StringArray,
            DataType::Utf8,
            vec!["^a", "^A", "(b|d)", "(B|D)", "^(b|c)"],
            Operator::RegexNotMatch,
            BooleanArray,
            DataType::Boolean,
            [false, true, false, true, true],
        );
        test_coercion!(
            StringArray,
            DataType::Utf8,
            vec!["abc"; 5],
            StringArray,
            DataType::Utf8,
            vec!["^a", "^A", "(b|d)", "(B|D)", "^(b|c)"],
            Operator::RegexNotIMatch,
            BooleanArray,
            DataType::Boolean,
            [false, false, false, false, true],
        );
        test_coercion!(
            LargeStringArray,
            DataType::LargeUtf8,
            vec!["abc"; 5],
            LargeStringArray,
            DataType::LargeUtf8,
            vec!["^a", "^A", "(b|d)", "(B|D)", "^(b|c)"],
            Operator::RegexMatch,
            BooleanArray,
            DataType::Boolean,
            [true, false, true, false, false],
        );
        test_coercion!(
            LargeStringArray,
            DataType::LargeUtf8,
            vec!["abc"; 5],
            LargeStringArray,
            DataType::LargeUtf8,
            vec!["^a", "^A", "(b|d)", "(B|D)", "^(b|c)"],
            Operator::RegexIMatch,
            BooleanArray,
            DataType::Boolean,
            [true, true, true, true, false],
        );
        test_coercion!(
            LargeStringArray,
            DataType::LargeUtf8,
            vec!["abc"; 5],
            LargeStringArray,
            DataType::LargeUtf8,
            vec!["^a", "^A", "(b|d)", "(B|D)", "^(b|c)"],
            Operator::RegexNotMatch,
            BooleanArray,
            DataType::Boolean,
            [false, true, false, true, true],
        );
        test_coercion!(
            LargeStringArray,
            DataType::LargeUtf8,
            vec!["abc"; 5],
            LargeStringArray,
            DataType::LargeUtf8,
            vec!["^a", "^A", "(b|d)", "(B|D)", "^(b|c)"],
            Operator::RegexNotIMatch,
            BooleanArray,
            DataType::Boolean,
            [false, false, false, false, true],
        );
        test_coercion!(
            StringArray,
            DataType::Utf8,
            vec!["abc"; 5],
            StringArray,
            DataType::Utf8,
            vec!["a__", "A%BC", "A_BC", "abc", "a%C"],
            Operator::LikeMatch,
            BooleanArray,
            DataType::Boolean,
            [true, false, false, true, false],
        );
        test_coercion!(
            StringArray,
            DataType::Utf8,
            vec!["abc"; 5],
            StringArray,
            DataType::Utf8,
            vec!["a__", "A%BC", "A_BC", "abc", "a%C"],
            Operator::ILikeMatch,
            BooleanArray,
            DataType::Boolean,
            [true, true, false, true, true],
        );
        test_coercion!(
            StringArray,
            DataType::Utf8,
            vec!["abc"; 5],
            StringArray,
            DataType::Utf8,
            vec!["a__", "A%BC", "A_BC", "abc", "a%C"],
            Operator::NotLikeMatch,
            BooleanArray,
            DataType::Boolean,
            [false, true, true, false, true],
        );
        test_coercion!(
            StringArray,
            DataType::Utf8,
            vec!["abc"; 5],
            StringArray,
            DataType::Utf8,
            vec!["a__", "A%BC", "A_BC", "abc", "a%C"],
            Operator::NotILikeMatch,
            BooleanArray,
            DataType::Boolean,
            [false, false, true, false, false],
        );
        test_coercion!(
            LargeStringArray,
            DataType::LargeUtf8,
            vec!["abc"; 5],
            LargeStringArray,
            DataType::LargeUtf8,
            vec!["a__", "A%BC", "A_BC", "abc", "a%C"],
            Operator::LikeMatch,
            BooleanArray,
            DataType::Boolean,
            [true, false, false, true, false],
        );
        test_coercion!(
            LargeStringArray,
            DataType::LargeUtf8,
            vec!["abc"; 5],
            LargeStringArray,
            DataType::LargeUtf8,
            vec!["a__", "A%BC", "A_BC", "abc", "a%C"],
            Operator::ILikeMatch,
            BooleanArray,
            DataType::Boolean,
            [true, true, false, true, true],
        );
        test_coercion!(
            LargeStringArray,
            DataType::LargeUtf8,
            vec!["abc"; 5],
            LargeStringArray,
            DataType::LargeUtf8,
            vec!["a__", "A%BC", "A_BC", "abc", "a%C"],
            Operator::NotLikeMatch,
            BooleanArray,
            DataType::Boolean,
            [false, true, true, false, true],
        );
        test_coercion!(
            LargeStringArray,
            DataType::LargeUtf8,
            vec!["abc"; 5],
            LargeStringArray,
            DataType::LargeUtf8,
            vec!["a__", "A%BC", "A_BC", "abc", "a%C"],
            Operator::NotILikeMatch,
            BooleanArray,
            DataType::Boolean,
            [false, false, true, false, false],
        );
        test_coercion!(
            Int16Array,
            DataType::Int16,
            vec![1i16, 2i16, 3i16],
            Int64Array,
            DataType::Int64,
            vec![10i64, 4i64, 5i64],
            Operator::BitwiseAnd,
            Int64Array,
            DataType::Int64,
            [0i64, 0i64, 1i64],
        );
        test_coercion!(
            UInt16Array,
            DataType::UInt16,
            vec![1u16, 2u16, 3u16],
            UInt64Array,
            DataType::UInt64,
            vec![10u64, 4u64, 5u64],
            Operator::BitwiseAnd,
            UInt64Array,
            DataType::UInt64,
            [0u64, 0u64, 1u64],
        );
        test_coercion!(
            Int16Array,
            DataType::Int16,
            vec![3i16, 2i16, 3i16],
            Int64Array,
            DataType::Int64,
            vec![10i64, 6i64, 5i64],
            Operator::BitwiseOr,
            Int64Array,
            DataType::Int64,
            [11i64, 6i64, 7i64],
        );
        test_coercion!(
            UInt16Array,
            DataType::UInt16,
            vec![1u16, 2u16, 3u16],
            UInt64Array,
            DataType::UInt64,
            vec![10u64, 4u64, 5u64],
            Operator::BitwiseOr,
            UInt64Array,
            DataType::UInt64,
            [11u64, 6u64, 7u64],
        );
        test_coercion!(
            Int16Array,
            DataType::Int16,
            vec![3i16, 2i16, 3i16],
            Int64Array,
            DataType::Int64,
            vec![10i64, 6i64, 5i64],
            Operator::BitwiseXor,
            Int64Array,
            DataType::Int64,
            [9i64, 4i64, 6i64],
        );
        test_coercion!(
            UInt16Array,
            DataType::UInt16,
            vec![3u16, 2u16, 3u16],
            UInt64Array,
            DataType::UInt64,
            vec![10u64, 6u64, 5u64],
            Operator::BitwiseXor,
            UInt64Array,
            DataType::UInt64,
            [9u64, 4u64, 6u64],
        );
        test_coercion!(
            Int16Array,
            DataType::Int16,
            vec![4i16, 27i16, 35i16],
            Int64Array,
            DataType::Int64,
            vec![2i64, 3i64, 4i64],
            Operator::BitwiseShiftRight,
            Int64Array,
            DataType::Int64,
            [1i64, 3i64, 2i64],
        );
        test_coercion!(
            UInt16Array,
            DataType::UInt16,
            vec![4u16, 27u16, 35u16],
            UInt64Array,
            DataType::UInt64,
            vec![2u64, 3u64, 4u64],
            Operator::BitwiseShiftRight,
            UInt64Array,
            DataType::UInt64,
            [1u64, 3u64, 2u64],
        );
        test_coercion!(
            Int16Array,
            DataType::Int16,
            vec![2i16, 3i16, 4i16],
            Int64Array,
            DataType::Int64,
            vec![4i64, 12i64, 7i64],
            Operator::BitwiseShiftLeft,
            Int64Array,
            DataType::Int64,
            [32i64, 12288i64, 512i64],
        );
        test_coercion!(
            UInt16Array,
            DataType::UInt16,
            vec![2u16, 3u16, 4u16],
            UInt64Array,
            DataType::UInt64,
            vec![4u64, 12u64, 7u64],
            Operator::BitwiseShiftLeft,
            UInt64Array,
            DataType::UInt64,
            [32u64, 12288u64, 512u64],
        );
        Ok(())
    }

    // Note it would be nice to use the same test_coercion macro as
    // above, but sadly the type of the values of the dictionary are
    // not encoded in the rust type of the DictionaryArray. Thus there
    // is no way at the time of this writing to create a dictionary
    // array using the `From` trait
    #[test]
    fn test_dictionary_type_to_array_coercion() -> Result<()> {
        // Test string  a string dictionary
        let dict_type =
            DataType::Dictionary(Box::new(DataType::Int32), Box::new(DataType::Utf8));
        let string_type = DataType::Utf8;

        // build dictionary
        let mut dict_builder = StringDictionaryBuilder::<Int32Type>::new();

        dict_builder.append("one")?;
        dict_builder.append_null();
        dict_builder.append("three")?;
        dict_builder.append("four")?;
        let dict_array = Arc::new(dict_builder.finish()) as ArrayRef;

        let str_array = Arc::new(StringArray::from(vec![
            Some("not one"),
            Some("two"),
            None,
            Some("four"),
        ])) as ArrayRef;

        let schema = Arc::new(Schema::new(vec![
            Field::new("a", dict_type.clone(), true),
            Field::new("b", string_type.clone(), true),
        ]));

        // Test 1: a = b
        let result = BooleanArray::from(vec![Some(false), None, None, Some(true)]);
        apply_logic_op(&schema, &dict_array, &str_array, Operator::Eq, result)?;

        // Test 2: now test the other direction
        // b = a
        let schema = Arc::new(Schema::new(vec![
            Field::new("a", string_type, true),
            Field::new("b", dict_type, true),
        ]));
        let result = BooleanArray::from(vec![Some(false), None, None, Some(true)]);
        apply_logic_op(&schema, &str_array, &dict_array, Operator::Eq, result)?;

        Ok(())
    }

    #[test]
    fn plus_op() -> Result<()> {
        let schema = Schema::new(vec![
            Field::new("a", DataType::Int32, false),
            Field::new("b", DataType::Int32, false),
        ]);
        let a = Int32Array::from(vec![1, 2, 3, 4, 5]);
        let b = Int32Array::from(vec![1, 2, 4, 8, 16]);

        apply_arithmetic::<Int32Type>(
            Arc::new(schema),
            vec![Arc::new(a), Arc::new(b)],
            Operator::Plus,
            Int32Array::from(vec![2, 4, 7, 12, 21]),
        )?;

        Ok(())
    }

    #[test]
    fn plus_op_dict() -> Result<()> {
        let schema = Schema::new(vec![
            Field::new(
                "a",
                DataType::Dictionary(Box::new(DataType::Int8), Box::new(DataType::Int32)),
                true,
            ),
            Field::new(
                "b",
                DataType::Dictionary(Box::new(DataType::Int8), Box::new(DataType::Int32)),
                true,
            ),
        ]);

        let a = Int32Array::from(vec![1, 2, 3, 4, 5]);
        let keys = Int8Array::from(vec![Some(0), None, Some(1), Some(3), None]);
        let a = DictionaryArray::try_new(keys, Arc::new(a))?;

        let b = Int32Array::from(vec![1, 2, 4, 8, 16]);
        let keys = Int8Array::from(vec![0, 1, 1, 2, 1]);
        let b = DictionaryArray::try_new(keys, Arc::new(b))?;

        apply_arithmetic::<Int32Type>(
            Arc::new(schema),
            vec![Arc::new(a), Arc::new(b)],
            Operator::Plus,
            Int32Array::from(vec![Some(2), None, Some(4), Some(8), None]),
        )?;

        Ok(())
    }

    #[test]
    fn plus_op_dict_decimal() -> Result<()> {
        let schema = Schema::new(vec![
            Field::new(
                "a",
                DataType::Dictionary(
                    Box::new(DataType::Int8),
                    Box::new(DataType::Decimal128(10, 0)),
                ),
                true,
            ),
            Field::new(
                "b",
                DataType::Dictionary(
                    Box::new(DataType::Int8),
                    Box::new(DataType::Decimal128(10, 0)),
                ),
                true,
            ),
        ]);

        let value = 123;
        let decimal_array = Arc::new(create_decimal_array(
            &[
                Some(value),
                Some(value + 2),
                Some(value - 1),
                Some(value + 1),
            ],
            10,
            0,
        ));

        let keys = Int8Array::from(vec![Some(0), Some(2), None, Some(3), Some(0)]);
        let a = DictionaryArray::try_new(keys, decimal_array)?;

        let keys = Int8Array::from(vec![Some(0), None, Some(3), Some(2), Some(2)]);
        let decimal_array = Arc::new(create_decimal_array(
            &[
                Some(value + 1),
                Some(value + 3),
                Some(value),
                Some(value + 2),
            ],
            10,
            0,
        ));
        let b = DictionaryArray::try_new(keys, decimal_array)?;

        apply_arithmetic(
            Arc::new(schema),
            vec![Arc::new(a), Arc::new(b)],
            Operator::Plus,
            create_decimal_array(&[Some(247), None, None, Some(247), Some(246)], 11, 0),
        )?;

        Ok(())
    }

    #[test]
    fn plus_op_scalar() -> Result<()> {
        let schema = Schema::new(vec![Field::new("a", DataType::Int32, false)]);
        let a = Int32Array::from(vec![1, 2, 3, 4, 5]);

        apply_arithmetic_scalar(
            Arc::new(schema),
            vec![Arc::new(a)],
            Operator::Plus,
            ScalarValue::Int32(Some(1)),
            Arc::new(Int32Array::from(vec![2, 3, 4, 5, 6])),
        )?;

        Ok(())
    }

    #[test]
    fn plus_op_dict_scalar() -> Result<()> {
        let schema = Schema::new(vec![Field::new(
            "a",
            DataType::Dictionary(Box::new(DataType::Int8), Box::new(DataType::Int32)),
            true,
        )]);

        let mut dict_builder = PrimitiveDictionaryBuilder::<Int8Type, Int32Type>::new();

        dict_builder.append(1)?;
        dict_builder.append_null();
        dict_builder.append(2)?;
        dict_builder.append(5)?;

        let a = dict_builder.finish();

        let expected: PrimitiveArray<Int32Type> =
            PrimitiveArray::from(vec![Some(2), None, Some(3), Some(6)]);

        apply_arithmetic_scalar(
            Arc::new(schema),
            vec![Arc::new(a)],
            Operator::Plus,
            ScalarValue::Dictionary(
                Box::new(DataType::Int8),
                Box::new(ScalarValue::Int32(Some(1))),
            ),
            Arc::new(expected),
        )?;

        Ok(())
    }

    #[test]
    fn plus_op_dict_scalar_decimal() -> Result<()> {
        let schema = Schema::new(vec![Field::new(
            "a",
            DataType::Dictionary(
                Box::new(DataType::Int8),
                Box::new(DataType::Decimal128(10, 0)),
            ),
            true,
        )]);

        let value = 123;
        let decimal_array = Arc::new(create_decimal_array(
            &[Some(value), None, Some(value - 1), Some(value + 1)],
            10,
            0,
        ));

        let keys = Int8Array::from(vec![0, 2, 1, 3, 0]);
        let a = DictionaryArray::try_new(keys, decimal_array)?;

        let decimal_array = Arc::new(create_decimal_array(
            &[
                Some(value + 1),
                Some(value),
                None,
                Some(value + 2),
                Some(value + 1),
            ],
            11,
            0,
        ));

        apply_arithmetic_scalar(
            Arc::new(schema),
            vec![Arc::new(a)],
            Operator::Plus,
            ScalarValue::Dictionary(
                Box::new(DataType::Int8),
                Box::new(ScalarValue::Decimal128(Some(1), 10, 0)),
            ),
            decimal_array,
        )?;

        Ok(())
    }

    #[test]
    fn minus_op() -> Result<()> {
        let schema = Arc::new(Schema::new(vec![
            Field::new("a", DataType::Int32, false),
            Field::new("b", DataType::Int32, false),
        ]));
        let a = Arc::new(Int32Array::from(vec![1, 2, 4, 8, 16]));
        let b = Arc::new(Int32Array::from(vec![1, 2, 3, 4, 5]));

        apply_arithmetic::<Int32Type>(
            schema.clone(),
            vec![a.clone(), b.clone()],
            Operator::Minus,
            Int32Array::from(vec![0, 0, 1, 4, 11]),
        )?;

        // should handle have negative values in result (for signed)
        apply_arithmetic::<Int32Type>(
            schema,
            vec![b, a],
            Operator::Minus,
            Int32Array::from(vec![0, 0, -1, -4, -11]),
        )?;

        Ok(())
    }

    #[test]
    fn minus_op_dict() -> Result<()> {
        let schema = Schema::new(vec![
            Field::new(
                "a",
                DataType::Dictionary(Box::new(DataType::Int8), Box::new(DataType::Int32)),
                true,
            ),
            Field::new(
                "b",
                DataType::Dictionary(Box::new(DataType::Int8), Box::new(DataType::Int32)),
                true,
            ),
        ]);

        let a = Int32Array::from(vec![1, 2, 3, 4, 5]);
        let keys = Int8Array::from(vec![Some(0), None, Some(1), Some(3), None]);
        let a = DictionaryArray::try_new(keys, Arc::new(a))?;

        let b = Int32Array::from(vec![1, 2, 4, 8, 16]);
        let keys = Int8Array::from(vec![0, 1, 1, 2, 1]);
        let b = DictionaryArray::try_new(keys, Arc::new(b))?;

        apply_arithmetic::<Int32Type>(
            Arc::new(schema),
            vec![Arc::new(a), Arc::new(b)],
            Operator::Minus,
            Int32Array::from(vec![Some(0), None, Some(0), Some(0), None]),
        )?;

        Ok(())
    }

    #[test]
    fn minus_op_dict_decimal() -> Result<()> {
        let schema = Schema::new(vec![
            Field::new(
                "a",
                DataType::Dictionary(
                    Box::new(DataType::Int8),
                    Box::new(DataType::Decimal128(10, 0)),
                ),
                true,
            ),
            Field::new(
                "b",
                DataType::Dictionary(
                    Box::new(DataType::Int8),
                    Box::new(DataType::Decimal128(10, 0)),
                ),
                true,
            ),
        ]);

        let value = 123;
        let decimal_array = Arc::new(create_decimal_array(
            &[
                Some(value),
                Some(value + 2),
                Some(value - 1),
                Some(value + 1),
            ],
            10,
            0,
        ));

        let keys = Int8Array::from(vec![Some(0), Some(2), None, Some(3), Some(0)]);
        let a = DictionaryArray::try_new(keys, decimal_array)?;

        let keys = Int8Array::from(vec![Some(0), None, Some(3), Some(2), Some(2)]);
        let decimal_array = Arc::new(create_decimal_array(
            &[
                Some(value + 1),
                Some(value + 3),
                Some(value),
                Some(value + 2),
            ],
            10,
            0,
        ));
        let b = DictionaryArray::try_new(keys, decimal_array)?;

        apply_arithmetic(
            Arc::new(schema),
            vec![Arc::new(a), Arc::new(b)],
            Operator::Minus,
            create_decimal_array(&[Some(-1), None, None, Some(1), Some(0)], 11, 0),
        )?;

        Ok(())
    }

    #[test]
    fn minus_op_scalar() -> Result<()> {
        let schema = Schema::new(vec![Field::new("a", DataType::Int32, false)]);
        let a = Int32Array::from(vec![1, 2, 3, 4, 5]);

        apply_arithmetic_scalar(
            Arc::new(schema),
            vec![Arc::new(a)],
            Operator::Minus,
            ScalarValue::Int32(Some(1)),
            Arc::new(Int32Array::from(vec![0, 1, 2, 3, 4])),
        )?;

        Ok(())
    }

    #[test]
    fn minus_op_dict_scalar() -> Result<()> {
        let schema = Schema::new(vec![Field::new(
            "a",
            DataType::Dictionary(Box::new(DataType::Int8), Box::new(DataType::Int32)),
            true,
        )]);

        let mut dict_builder = PrimitiveDictionaryBuilder::<Int8Type, Int32Type>::new();

        dict_builder.append(1)?;
        dict_builder.append_null();
        dict_builder.append(2)?;
        dict_builder.append(5)?;

        let a = dict_builder.finish();

        let expected: PrimitiveArray<Int32Type> =
            PrimitiveArray::from(vec![Some(0), None, Some(1), Some(4)]);

        apply_arithmetic_scalar(
            Arc::new(schema),
            vec![Arc::new(a)],
            Operator::Minus,
            ScalarValue::Dictionary(
                Box::new(DataType::Int8),
                Box::new(ScalarValue::Int32(Some(1))),
            ),
            Arc::new(expected),
        )?;

        Ok(())
    }

    #[test]
    fn minus_op_dict_scalar_decimal() -> Result<()> {
        let schema = Schema::new(vec![Field::new(
            "a",
            DataType::Dictionary(
                Box::new(DataType::Int8),
                Box::new(DataType::Decimal128(10, 0)),
            ),
            true,
        )]);

        let value = 123;
        let decimal_array = Arc::new(create_decimal_array(
            &[Some(value), None, Some(value - 1), Some(value + 1)],
            10,
            0,
        ));

        let keys = Int8Array::from(vec![0, 2, 1, 3, 0]);
        let a = DictionaryArray::try_new(keys, decimal_array)?;

        let decimal_array = Arc::new(create_decimal_array(
            &[
                Some(value - 1),
                Some(value - 2),
                None,
                Some(value),
                Some(value - 1),
            ],
            11,
            0,
        ));

        apply_arithmetic_scalar(
            Arc::new(schema),
            vec![Arc::new(a)],
            Operator::Minus,
            ScalarValue::Dictionary(
                Box::new(DataType::Int8),
                Box::new(ScalarValue::Decimal128(Some(1), 10, 0)),
            ),
            decimal_array,
        )?;

        Ok(())
    }

    #[test]
    fn multiply_op() -> Result<()> {
        let schema = Arc::new(Schema::new(vec![
            Field::new("a", DataType::Int32, false),
            Field::new("b", DataType::Int32, false),
        ]));
        let a = Arc::new(Int32Array::from(vec![4, 8, 16, 32, 64]));
        let b = Arc::new(Int32Array::from(vec![2, 4, 8, 16, 32]));

        apply_arithmetic::<Int32Type>(
            schema,
            vec![a, b],
            Operator::Multiply,
            Int32Array::from(vec![8, 32, 128, 512, 2048]),
        )?;

        Ok(())
    }

    #[test]
    fn multiply_op_dict() -> Result<()> {
        let schema = Schema::new(vec![
            Field::new(
                "a",
                DataType::Dictionary(Box::new(DataType::Int8), Box::new(DataType::Int32)),
                true,
            ),
            Field::new(
                "b",
                DataType::Dictionary(Box::new(DataType::Int8), Box::new(DataType::Int32)),
                true,
            ),
        ]);

        let a = Int32Array::from(vec![1, 2, 3, 4, 5]);
        let keys = Int8Array::from(vec![Some(0), None, Some(1), Some(3), None]);
        let a = DictionaryArray::try_new(keys, Arc::new(a))?;

        let b = Int32Array::from(vec![1, 2, 4, 8, 16]);
        let keys = Int8Array::from(vec![0, 1, 1, 2, 1]);
        let b = DictionaryArray::try_new(keys, Arc::new(b))?;

        apply_arithmetic::<Int32Type>(
            Arc::new(schema),
            vec![Arc::new(a), Arc::new(b)],
            Operator::Multiply,
            Int32Array::from(vec![Some(1), None, Some(4), Some(16), None]),
        )?;

        Ok(())
    }

    #[test]
    fn multiply_op_dict_decimal() -> Result<()> {
        let schema = Schema::new(vec![
            Field::new(
                "a",
                DataType::Dictionary(
                    Box::new(DataType::Int8),
                    Box::new(DataType::Decimal128(10, 0)),
                ),
                true,
            ),
            Field::new(
                "b",
                DataType::Dictionary(
                    Box::new(DataType::Int8),
                    Box::new(DataType::Decimal128(10, 0)),
                ),
                true,
            ),
        ]);

        let value = 123;
        let decimal_array = Arc::new(create_decimal_array(
            &[
                Some(value),
                Some(value + 2),
                Some(value - 1),
                Some(value + 1),
            ],
            10,
            0,
        )) as ArrayRef;

        let keys = Int8Array::from(vec![Some(0), Some(2), None, Some(3), Some(0)]);
        let a = DictionaryArray::try_new(keys, decimal_array)?;

        let keys = Int8Array::from(vec![Some(0), None, Some(3), Some(2), Some(2)]);
        let decimal_array = Arc::new(create_decimal_array(
            &[
                Some(value + 1),
                Some(value + 3),
                Some(value),
                Some(value + 2),
            ],
            10,
            0,
        ));
        let b = DictionaryArray::try_new(keys, decimal_array)?;

        apply_arithmetic(
            Arc::new(schema),
            vec![Arc::new(a), Arc::new(b)],
            Operator::Multiply,
            create_decimal_array(
                &[Some(15252), None, None, Some(15252), Some(15129)],
                21,
                0,
            ),
        )?;

        Ok(())
    }

    #[test]
    fn multiply_op_scalar() -> Result<()> {
        let schema = Schema::new(vec![Field::new("a", DataType::Int32, false)]);
        let a = Int32Array::from(vec![1, 2, 3, 4, 5]);

        apply_arithmetic_scalar(
            Arc::new(schema),
            vec![Arc::new(a)],
            Operator::Multiply,
            ScalarValue::Int32(Some(2)),
            Arc::new(Int32Array::from(vec![2, 4, 6, 8, 10])),
        )?;

        Ok(())
    }

    #[test]
    fn multiply_op_dict_scalar() -> Result<()> {
        let schema = Schema::new(vec![Field::new(
            "a",
            DataType::Dictionary(Box::new(DataType::Int8), Box::new(DataType::Int32)),
            true,
        )]);

        let mut dict_builder = PrimitiveDictionaryBuilder::<Int8Type, Int32Type>::new();

        dict_builder.append(1)?;
        dict_builder.append_null();
        dict_builder.append(2)?;
        dict_builder.append(5)?;

        let a = dict_builder.finish();

        let expected: PrimitiveArray<Int32Type> =
            PrimitiveArray::from(vec![Some(2), None, Some(4), Some(10)]);

        apply_arithmetic_scalar(
            Arc::new(schema),
            vec![Arc::new(a)],
            Operator::Multiply,
            ScalarValue::Dictionary(
                Box::new(DataType::Int8),
                Box::new(ScalarValue::Int32(Some(2))),
            ),
            Arc::new(expected),
        )?;

        Ok(())
    }

    #[test]
    fn multiply_op_dict_scalar_decimal() -> Result<()> {
        let schema = Schema::new(vec![Field::new(
            "a",
            DataType::Dictionary(
                Box::new(DataType::Int8),
                Box::new(DataType::Decimal128(10, 0)),
            ),
            true,
        )]);

        let value = 123;
        let decimal_array = Arc::new(create_decimal_array(
            &[Some(value), None, Some(value - 1), Some(value + 1)],
            10,
            0,
        ));

        let keys = Int8Array::from(vec![0, 2, 1, 3, 0]);
        let a = DictionaryArray::try_new(keys, decimal_array)?;

        let decimal_array = Arc::new(create_decimal_array(
            &[Some(246), Some(244), None, Some(248), Some(246)],
            21,
            0,
        ));

        apply_arithmetic_scalar(
            Arc::new(schema),
            vec![Arc::new(a)],
            Operator::Multiply,
            ScalarValue::Dictionary(
                Box::new(DataType::Int8),
                Box::new(ScalarValue::Decimal128(Some(2), 10, 0)),
            ),
            decimal_array,
        )?;

        Ok(())
    }

    #[test]
    fn divide_op() -> Result<()> {
        let schema = Arc::new(Schema::new(vec![
            Field::new("a", DataType::Int32, false),
            Field::new("b", DataType::Int32, false),
        ]));
        let a = Arc::new(Int32Array::from(vec![8, 32, 128, 512, 2048]));
        let b = Arc::new(Int32Array::from(vec![2, 4, 8, 16, 32]));

        apply_arithmetic::<Int32Type>(
            schema,
            vec![a, b],
            Operator::Divide,
            Int32Array::from(vec![4, 8, 16, 32, 64]),
        )?;

        Ok(())
    }

    #[test]
    fn divide_op_dict() -> Result<()> {
        let schema = Schema::new(vec![
            Field::new(
                "a",
                DataType::Dictionary(Box::new(DataType::Int8), Box::new(DataType::Int32)),
                true,
            ),
            Field::new(
                "b",
                DataType::Dictionary(Box::new(DataType::Int8), Box::new(DataType::Int32)),
                true,
            ),
        ]);

        let mut dict_builder = PrimitiveDictionaryBuilder::<Int8Type, Int32Type>::new();

        dict_builder.append(1)?;
        dict_builder.append_null();
        dict_builder.append(2)?;
        dict_builder.append(5)?;
        dict_builder.append(0)?;

        let a = dict_builder.finish();

        let b = Int32Array::from(vec![1, 2, 4, 8, 16]);
        let keys = Int8Array::from(vec![0, 1, 1, 2, 1]);
        let b = DictionaryArray::try_new(keys, Arc::new(b))?;

        apply_arithmetic::<Int32Type>(
            Arc::new(schema),
            vec![Arc::new(a), Arc::new(b)],
            Operator::Divide,
            Int32Array::from(vec![Some(1), None, Some(1), Some(1), Some(0)]),
        )?;

        Ok(())
    }

    #[test]
    fn divide_op_dict_decimal() -> Result<()> {
        let schema = Schema::new(vec![
            Field::new(
                "a",
                DataType::Dictionary(
                    Box::new(DataType::Int8),
                    Box::new(DataType::Decimal128(10, 0)),
                ),
                true,
            ),
            Field::new(
                "b",
                DataType::Dictionary(
                    Box::new(DataType::Int8),
                    Box::new(DataType::Decimal128(10, 0)),
                ),
                true,
            ),
        ]);

        let value = 123;
        let decimal_array = Arc::new(create_decimal_array(
            &[
                Some(value),
                Some(value + 2),
                Some(value - 1),
                Some(value + 1),
            ],
            10,
            0,
        ));

        let keys = Int8Array::from(vec![Some(0), Some(2), None, Some(3), Some(0)]);
        let a = DictionaryArray::try_new(keys, decimal_array)?;

        let keys = Int8Array::from(vec![Some(0), None, Some(3), Some(2), Some(2)]);
        let decimal_array = Arc::new(create_decimal_array(
            &[
                Some(value + 1),
                Some(value + 3),
                Some(value),
                Some(value + 2),
            ],
            10,
            0,
        ));
        let b = DictionaryArray::try_new(keys, decimal_array)?;

        apply_arithmetic(
            Arc::new(schema),
            vec![Arc::new(a), Arc::new(b)],
            Operator::Divide,
            create_decimal_array(
                &[
                    Some(9919), // 0.9919
                    None,
                    None,
                    Some(10081), // 1.0081
                    Some(10000), // 1.0
                ],
                14,
                4,
            ),
        )?;

        Ok(())
    }

    #[test]
    fn divide_op_scalar() -> Result<()> {
        let schema = Schema::new(vec![Field::new("a", DataType::Int32, false)]);
        let a = Int32Array::from(vec![1, 2, 3, 4, 5]);

        apply_arithmetic_scalar(
            Arc::new(schema),
            vec![Arc::new(a)],
            Operator::Divide,
            ScalarValue::Int32(Some(2)),
            Arc::new(Int32Array::from(vec![0, 1, 1, 2, 2])),
        )?;

        Ok(())
    }

    #[test]
    fn divide_op_dict_scalar() -> Result<()> {
        let schema = Schema::new(vec![Field::new(
            "a",
            DataType::Dictionary(Box::new(DataType::Int8), Box::new(DataType::Int32)),
            true,
        )]);

        let mut dict_builder = PrimitiveDictionaryBuilder::<Int8Type, Int32Type>::new();

        dict_builder.append(1)?;
        dict_builder.append_null();
        dict_builder.append(2)?;
        dict_builder.append(5)?;

        let a = dict_builder.finish();

        let expected: PrimitiveArray<Int32Type> =
            PrimitiveArray::from(vec![Some(0), None, Some(1), Some(2)]);

        apply_arithmetic_scalar(
            Arc::new(schema),
            vec![Arc::new(a)],
            Operator::Divide,
            ScalarValue::Dictionary(
                Box::new(DataType::Int8),
                Box::new(ScalarValue::Int32(Some(2))),
            ),
            Arc::new(expected),
        )?;

        Ok(())
    }

    #[test]
    fn divide_op_dict_scalar_decimal() -> Result<()> {
        let schema = Schema::new(vec![Field::new(
            "a",
            DataType::Dictionary(
                Box::new(DataType::Int8),
                Box::new(DataType::Decimal128(10, 0)),
            ),
            true,
        )]);

        let value = 123;
        let decimal_array = Arc::new(create_decimal_array(
            &[Some(value), None, Some(value - 1), Some(value + 1)],
            10,
            0,
        ));

        let keys = Int8Array::from(vec![0, 2, 1, 3, 0]);
        let a = DictionaryArray::try_new(keys, decimal_array)?;

        let decimal_array = Arc::new(create_decimal_array(
            &[Some(615000), Some(610000), None, Some(620000), Some(615000)],
            14,
            4,
        ));

        apply_arithmetic_scalar(
            Arc::new(schema),
            vec![Arc::new(a)],
            Operator::Divide,
            ScalarValue::Dictionary(
                Box::new(DataType::Int8),
                Box::new(ScalarValue::Decimal128(Some(2), 10, 0)),
            ),
            decimal_array,
        )?;

        Ok(())
    }

    #[test]
    fn modulus_op() -> Result<()> {
        let schema = Arc::new(Schema::new(vec![
            Field::new("a", DataType::Int32, false),
            Field::new("b", DataType::Int32, false),
        ]));
        let a = Arc::new(Int32Array::from(vec![8, 32, 128, 512, 2048]));
        let b = Arc::new(Int32Array::from(vec![2, 4, 7, 14, 32]));

        apply_arithmetic::<Int32Type>(
            schema,
            vec![a, b],
            Operator::Modulo,
            Int32Array::from(vec![0, 0, 2, 8, 0]),
        )?;

        Ok(())
    }

    #[test]
    fn modulus_op_dict() -> Result<()> {
        let schema = Schema::new(vec![
            Field::new(
                "a",
                DataType::Dictionary(Box::new(DataType::Int8), Box::new(DataType::Int32)),
                true,
            ),
            Field::new(
                "b",
                DataType::Dictionary(Box::new(DataType::Int8), Box::new(DataType::Int32)),
                true,
            ),
        ]);

        let mut dict_builder = PrimitiveDictionaryBuilder::<Int8Type, Int32Type>::new();

        dict_builder.append(1)?;
        dict_builder.append_null();
        dict_builder.append(2)?;
        dict_builder.append(5)?;
        dict_builder.append(0)?;

        let a = dict_builder.finish();

        let b = Int32Array::from(vec![1, 2, 4, 8, 16]);
        let keys = Int8Array::from(vec![0, 1, 1, 2, 1]);
        let b = DictionaryArray::try_new(keys, Arc::new(b))?;

        apply_arithmetic::<Int32Type>(
            Arc::new(schema),
            vec![Arc::new(a), Arc::new(b)],
            Operator::Modulo,
            Int32Array::from(vec![Some(0), None, Some(0), Some(1), Some(0)]),
        )?;

        Ok(())
    }

    #[test]
    fn modulus_op_dict_decimal() -> Result<()> {
        let schema = Schema::new(vec![
            Field::new(
                "a",
                DataType::Dictionary(
                    Box::new(DataType::Int8),
                    Box::new(DataType::Decimal128(10, 0)),
                ),
                true,
            ),
            Field::new(
                "b",
                DataType::Dictionary(
                    Box::new(DataType::Int8),
                    Box::new(DataType::Decimal128(10, 0)),
                ),
                true,
            ),
        ]);

        let value = 123;
        let decimal_array = Arc::new(create_decimal_array(
            &[
                Some(value),
                Some(value + 2),
                Some(value - 1),
                Some(value + 1),
            ],
            10,
            0,
        ));

        let keys = Int8Array::from(vec![Some(0), Some(2), None, Some(3), Some(0)]);
        let a = DictionaryArray::try_new(keys, decimal_array)?;

        let keys = Int8Array::from(vec![Some(0), None, Some(3), Some(2), Some(2)]);
        let decimal_array = Arc::new(create_decimal_array(
            &[
                Some(value + 1),
                Some(value + 3),
                Some(value),
                Some(value + 2),
            ],
            10,
            0,
        ));
        let b = DictionaryArray::try_new(keys, decimal_array)?;

        apply_arithmetic(
            Arc::new(schema),
            vec![Arc::new(a), Arc::new(b)],
            Operator::Modulo,
            create_decimal_array(&[Some(123), None, None, Some(1), Some(0)], 10, 0),
        )?;

        Ok(())
    }

    #[test]
    fn modulus_op_scalar() -> Result<()> {
        let schema = Schema::new(vec![Field::new("a", DataType::Int32, false)]);
        let a = Int32Array::from(vec![1, 2, 3, 4, 5]);

        apply_arithmetic_scalar(
            Arc::new(schema),
            vec![Arc::new(a)],
            Operator::Modulo,
            ScalarValue::Int32(Some(2)),
            Arc::new(Int32Array::from(vec![1, 0, 1, 0, 1])),
        )?;

        Ok(())
    }

    #[test]
    fn modules_op_dict_scalar() -> Result<()> {
        let schema = Schema::new(vec![Field::new(
            "a",
            DataType::Dictionary(Box::new(DataType::Int8), Box::new(DataType::Int32)),
            true,
        )]);

        let mut dict_builder = PrimitiveDictionaryBuilder::<Int8Type, Int32Type>::new();

        dict_builder.append(1)?;
        dict_builder.append_null();
        dict_builder.append(2)?;
        dict_builder.append(5)?;

        let a = dict_builder.finish();

        let expected: PrimitiveArray<Int32Type> =
            PrimitiveArray::from(vec![Some(1), None, Some(0), Some(1)]);

        apply_arithmetic_scalar(
            Arc::new(schema),
            vec![Arc::new(a)],
            Operator::Modulo,
            ScalarValue::Dictionary(
                Box::new(DataType::Int8),
                Box::new(ScalarValue::Int32(Some(2))),
            ),
            Arc::new(expected),
        )?;

        Ok(())
    }

    #[test]
    fn modulus_op_dict_scalar_decimal() -> Result<()> {
        let schema = Schema::new(vec![Field::new(
            "a",
            DataType::Dictionary(
                Box::new(DataType::Int8),
                Box::new(DataType::Decimal128(10, 0)),
            ),
            true,
        )]);

        let value = 123;
        let decimal_array = Arc::new(create_decimal_array(
            &[Some(value), None, Some(value - 1), Some(value + 1)],
            10,
            0,
        ));

        let keys = Int8Array::from(vec![0, 2, 1, 3, 0]);
        let a = DictionaryArray::try_new(keys, decimal_array)?;

        let decimal_array = Arc::new(create_decimal_array(
            &[Some(1), Some(0), None, Some(0), Some(1)],
            10,
            0,
        ));

        apply_arithmetic_scalar(
            Arc::new(schema),
            vec![Arc::new(a)],
            Operator::Modulo,
            ScalarValue::Dictionary(
                Box::new(DataType::Int8),
                Box::new(ScalarValue::Decimal128(Some(2), 10, 0)),
            ),
            decimal_array,
        )?;

        Ok(())
    }

    fn apply_arithmetic<T: ArrowNumericType>(
        schema: SchemaRef,
        data: Vec<ArrayRef>,
        op: Operator,
        expected: PrimitiveArray<T>,
    ) -> Result<()> {
        let arithmetic_op =
            binary_op(col("a", &schema)?, op, col("b", &schema)?, &schema)?;
        let batch = RecordBatch::try_new(schema, data)?;
        let result = arithmetic_op
            .evaluate(&batch)?
            .into_array(batch.num_rows())
            .expect("Failed to convert to array");

        assert_eq!(result.as_ref(), &expected);
        Ok(())
    }

    fn apply_arithmetic_scalar(
        schema: SchemaRef,
        data: Vec<ArrayRef>,
        op: Operator,
        literal: ScalarValue,
        expected: ArrayRef,
    ) -> Result<()> {
        let lit = Arc::new(Literal::new(literal));
        let arithmetic_op = binary_op(col("a", &schema)?, op, lit, &schema)?;
        let batch = RecordBatch::try_new(schema, data)?;
        let result = arithmetic_op
            .evaluate(&batch)?
            .into_array(batch.num_rows())
            .expect("Failed to convert to array");

        assert_eq!(&result, &expected);
        Ok(())
    }

    fn apply_logic_op(
        schema: &SchemaRef,
        left: &ArrayRef,
        right: &ArrayRef,
        op: Operator,
        expected: BooleanArray,
    ) -> Result<()> {
        let op = binary_op(col("a", schema)?, op, col("b", schema)?, schema)?;
        let data: Vec<ArrayRef> = vec![left.clone(), right.clone()];
        let batch = RecordBatch::try_new(schema.clone(), data)?;
        let result = op
            .evaluate(&batch)?
            .into_array(batch.num_rows())
            .expect("Failed to convert to array");

        assert_eq!(result.as_ref(), &expected);
        Ok(())
    }

    // Test `scalar <op> arr` produces expected
    fn apply_logic_op_scalar_arr(
        schema: &SchemaRef,
        scalar: &ScalarValue,
        arr: &ArrayRef,
        op: Operator,
        expected: &BooleanArray,
    ) -> Result<()> {
        let scalar = lit(scalar.clone());
        let op = binary_op(scalar, op, col("a", schema)?, schema)?;
        let batch = RecordBatch::try_new(Arc::clone(schema), vec![Arc::clone(arr)])?;
        let result = op
            .evaluate(&batch)?
            .into_array(batch.num_rows())
            .expect("Failed to convert to array");
        assert_eq!(result.as_ref(), expected);

        Ok(())
    }

    // Test `arr <op> scalar` produces expected
    fn apply_logic_op_arr_scalar(
        schema: &SchemaRef,
        arr: &ArrayRef,
        scalar: &ScalarValue,
        op: Operator,
        expected: &BooleanArray,
    ) -> Result<()> {
        let scalar = lit(scalar.clone());
        let op = binary_op(col("a", schema)?, op, scalar, schema)?;
        let batch = RecordBatch::try_new(Arc::clone(schema), vec![Arc::clone(arr)])?;
        let result = op
            .evaluate(&batch)?
            .into_array(batch.num_rows())
            .expect("Failed to convert to array");
        assert_eq!(result.as_ref(), expected);

        Ok(())
    }

    #[test]
    fn and_with_nulls_op() -> Result<()> {
        let schema = Schema::new(vec![
            Field::new("a", DataType::Boolean, true),
            Field::new("b", DataType::Boolean, true),
        ]);
        let a = Arc::new(BooleanArray::from(vec![
            Some(true),
            Some(false),
            None,
            Some(true),
            Some(false),
            None,
            Some(true),
            Some(false),
            None,
        ])) as ArrayRef;
        let b = Arc::new(BooleanArray::from(vec![
            Some(true),
            Some(true),
            Some(true),
            Some(false),
            Some(false),
            Some(false),
            None,
            None,
            None,
        ])) as ArrayRef;

        let expected = BooleanArray::from(vec![
            Some(true),
            Some(false),
            None,
            Some(false),
            Some(false),
            Some(false),
            None,
            Some(false),
            None,
        ]);
        apply_logic_op(&Arc::new(schema), &a, &b, Operator::And, expected)?;

        Ok(())
    }

    #[test]
    fn or_with_nulls_op() -> Result<()> {
        let schema = Schema::new(vec![
            Field::new("a", DataType::Boolean, true),
            Field::new("b", DataType::Boolean, true),
        ]);
        let a = Arc::new(BooleanArray::from(vec![
            Some(true),
            Some(false),
            None,
            Some(true),
            Some(false),
            None,
            Some(true),
            Some(false),
            None,
        ])) as ArrayRef;
        let b = Arc::new(BooleanArray::from(vec![
            Some(true),
            Some(true),
            Some(true),
            Some(false),
            Some(false),
            Some(false),
            None,
            None,
            None,
        ])) as ArrayRef;

        let expected = BooleanArray::from(vec![
            Some(true),
            Some(true),
            Some(true),
            Some(true),
            Some(false),
            None,
            Some(true),
            None,
            None,
        ]);
        apply_logic_op(&Arc::new(schema), &a, &b, Operator::Or, expected)?;

        Ok(())
    }

    /// Returns (schema, a: BooleanArray, b: BooleanArray) with all possible inputs
    ///
    /// a: [true, true, true,  NULL, NULL, NULL,  false, false, false]
    /// b: [true, NULL, false, true, NULL, false, true,  NULL,  false]
    fn bool_test_arrays() -> (SchemaRef, ArrayRef, ArrayRef) {
        let schema = Schema::new(vec![
            Field::new("a", DataType::Boolean, true),
            Field::new("b", DataType::Boolean, true),
        ]);
        let a: BooleanArray = [
            Some(true),
            Some(true),
            Some(true),
            None,
            None,
            None,
            Some(false),
            Some(false),
            Some(false),
        ]
        .iter()
        .collect();
        let b: BooleanArray = [
            Some(true),
            None,
            Some(false),
            Some(true),
            None,
            Some(false),
            Some(true),
            None,
            Some(false),
        ]
        .iter()
        .collect();
        (Arc::new(schema), Arc::new(a), Arc::new(b))
    }

    /// Returns (schema, BooleanArray) with [true, NULL, false]
    fn scalar_bool_test_array() -> (SchemaRef, ArrayRef) {
        let schema = Schema::new(vec![Field::new("a", DataType::Boolean, true)]);
        let a: BooleanArray = [Some(true), None, Some(false)].iter().collect();
        (Arc::new(schema), Arc::new(a))
    }

    #[test]
    fn eq_op_bool() {
        let (schema, a, b) = bool_test_arrays();
        let expected = [
            Some(true),
            None,
            Some(false),
            None,
            None,
            None,
            Some(false),
            None,
            Some(true),
        ]
        .iter()
        .collect();
        apply_logic_op(&schema, &a, &b, Operator::Eq, expected).unwrap();
    }

    #[test]
    fn eq_op_bool_scalar() {
        let (schema, a) = scalar_bool_test_array();
        let expected = [Some(true), None, Some(false)].iter().collect();
        apply_logic_op_scalar_arr(
            &schema,
            &ScalarValue::from(true),
            &a,
            Operator::Eq,
            &expected,
        )
        .unwrap();
        apply_logic_op_arr_scalar(
            &schema,
            &a,
            &ScalarValue::from(true),
            Operator::Eq,
            &expected,
        )
        .unwrap();

        let expected = [Some(false), None, Some(true)].iter().collect();
        apply_logic_op_scalar_arr(
            &schema,
            &ScalarValue::from(false),
            &a,
            Operator::Eq,
            &expected,
        )
        .unwrap();
        apply_logic_op_arr_scalar(
            &schema,
            &a,
            &ScalarValue::from(false),
            Operator::Eq,
            &expected,
        )
        .unwrap();
    }

    #[test]
    fn neq_op_bool() {
        let (schema, a, b) = bool_test_arrays();
        let expected = [
            Some(false),
            None,
            Some(true),
            None,
            None,
            None,
            Some(true),
            None,
            Some(false),
        ]
        .iter()
        .collect();
        apply_logic_op(&schema, &a, &b, Operator::NotEq, expected).unwrap();
    }

    #[test]
    fn neq_op_bool_scalar() {
        let (schema, a) = scalar_bool_test_array();
        let expected = [Some(false), None, Some(true)].iter().collect();
        apply_logic_op_scalar_arr(
            &schema,
            &ScalarValue::from(true),
            &a,
            Operator::NotEq,
            &expected,
        )
        .unwrap();
        apply_logic_op_arr_scalar(
            &schema,
            &a,
            &ScalarValue::from(true),
            Operator::NotEq,
            &expected,
        )
        .unwrap();

        let expected = [Some(true), None, Some(false)].iter().collect();
        apply_logic_op_scalar_arr(
            &schema,
            &ScalarValue::from(false),
            &a,
            Operator::NotEq,
            &expected,
        )
        .unwrap();
        apply_logic_op_arr_scalar(
            &schema,
            &a,
            &ScalarValue::from(false),
            Operator::NotEq,
            &expected,
        )
        .unwrap();
    }

    #[test]
    fn lt_op_bool() {
        let (schema, a, b) = bool_test_arrays();
        let expected = [
            Some(false),
            None,
            Some(false),
            None,
            None,
            None,
            Some(true),
            None,
            Some(false),
        ]
        .iter()
        .collect();
        apply_logic_op(&schema, &a, &b, Operator::Lt, expected).unwrap();
    }

    #[test]
    fn lt_op_bool_scalar() {
        let (schema, a) = scalar_bool_test_array();
        let expected = [Some(false), None, Some(false)].iter().collect();
        apply_logic_op_scalar_arr(
            &schema,
            &ScalarValue::from(true),
            &a,
            Operator::Lt,
            &expected,
        )
        .unwrap();

        let expected = [Some(false), None, Some(true)].iter().collect();
        apply_logic_op_arr_scalar(
            &schema,
            &a,
            &ScalarValue::from(true),
            Operator::Lt,
            &expected,
        )
        .unwrap();

        let expected = [Some(true), None, Some(false)].iter().collect();
        apply_logic_op_scalar_arr(
            &schema,
            &ScalarValue::from(false),
            &a,
            Operator::Lt,
            &expected,
        )
        .unwrap();

        let expected = [Some(false), None, Some(false)].iter().collect();
        apply_logic_op_arr_scalar(
            &schema,
            &a,
            &ScalarValue::from(false),
            Operator::Lt,
            &expected,
        )
        .unwrap();
    }

    #[test]
    fn lt_eq_op_bool() {
        let (schema, a, b) = bool_test_arrays();
        let expected = [
            Some(true),
            None,
            Some(false),
            None,
            None,
            None,
            Some(true),
            None,
            Some(true),
        ]
        .iter()
        .collect();
        apply_logic_op(&schema, &a, &b, Operator::LtEq, expected).unwrap();
    }

    #[test]
    fn lt_eq_op_bool_scalar() {
        let (schema, a) = scalar_bool_test_array();
        let expected = [Some(true), None, Some(false)].iter().collect();
        apply_logic_op_scalar_arr(
            &schema,
            &ScalarValue::from(true),
            &a,
            Operator::LtEq,
            &expected,
        )
        .unwrap();

        let expected = [Some(true), None, Some(true)].iter().collect();
        apply_logic_op_arr_scalar(
            &schema,
            &a,
            &ScalarValue::from(true),
            Operator::LtEq,
            &expected,
        )
        .unwrap();

        let expected = [Some(true), None, Some(true)].iter().collect();
        apply_logic_op_scalar_arr(
            &schema,
            &ScalarValue::from(false),
            &a,
            Operator::LtEq,
            &expected,
        )
        .unwrap();

        let expected = [Some(false), None, Some(true)].iter().collect();
        apply_logic_op_arr_scalar(
            &schema,
            &a,
            &ScalarValue::from(false),
            Operator::LtEq,
            &expected,
        )
        .unwrap();
    }

    #[test]
    fn gt_op_bool() {
        let (schema, a, b) = bool_test_arrays();
        let expected = [
            Some(false),
            None,
            Some(true),
            None,
            None,
            None,
            Some(false),
            None,
            Some(false),
        ]
        .iter()
        .collect();
        apply_logic_op(&schema, &a, &b, Operator::Gt, expected).unwrap();
    }

    #[test]
    fn gt_op_bool_scalar() {
        let (schema, a) = scalar_bool_test_array();
        let expected = [Some(false), None, Some(true)].iter().collect();
        apply_logic_op_scalar_arr(
            &schema,
            &ScalarValue::from(true),
            &a,
            Operator::Gt,
            &expected,
        )
        .unwrap();

        let expected = [Some(false), None, Some(false)].iter().collect();
        apply_logic_op_arr_scalar(
            &schema,
            &a,
            &ScalarValue::from(true),
            Operator::Gt,
            &expected,
        )
        .unwrap();

        let expected = [Some(false), None, Some(false)].iter().collect();
        apply_logic_op_scalar_arr(
            &schema,
            &ScalarValue::from(false),
            &a,
            Operator::Gt,
            &expected,
        )
        .unwrap();

        let expected = [Some(true), None, Some(false)].iter().collect();
        apply_logic_op_arr_scalar(
            &schema,
            &a,
            &ScalarValue::from(false),
            Operator::Gt,
            &expected,
        )
        .unwrap();
    }

    #[test]
    fn gt_eq_op_bool() {
        let (schema, a, b) = bool_test_arrays();
        let expected = [
            Some(true),
            None,
            Some(true),
            None,
            None,
            None,
            Some(false),
            None,
            Some(true),
        ]
        .iter()
        .collect();
        apply_logic_op(&schema, &a, &b, Operator::GtEq, expected).unwrap();
    }

    #[test]
    fn gt_eq_op_bool_scalar() {
        let (schema, a) = scalar_bool_test_array();
        let expected = [Some(true), None, Some(true)].iter().collect();
        apply_logic_op_scalar_arr(
            &schema,
            &ScalarValue::from(true),
            &a,
            Operator::GtEq,
            &expected,
        )
        .unwrap();

        let expected = [Some(true), None, Some(false)].iter().collect();
        apply_logic_op_arr_scalar(
            &schema,
            &a,
            &ScalarValue::from(true),
            Operator::GtEq,
            &expected,
        )
        .unwrap();

        let expected = [Some(false), None, Some(true)].iter().collect();
        apply_logic_op_scalar_arr(
            &schema,
            &ScalarValue::from(false),
            &a,
            Operator::GtEq,
            &expected,
        )
        .unwrap();

        let expected = [Some(true), None, Some(true)].iter().collect();
        apply_logic_op_arr_scalar(
            &schema,
            &a,
            &ScalarValue::from(false),
            Operator::GtEq,
            &expected,
        )
        .unwrap();
    }

    #[test]
    fn is_distinct_from_op_bool() {
        let (schema, a, b) = bool_test_arrays();
        let expected = [
            Some(false),
            Some(true),
            Some(true),
            Some(true),
            Some(false),
            Some(true),
            Some(true),
            Some(true),
            Some(false),
        ]
        .iter()
        .collect();
        apply_logic_op(&schema, &a, &b, Operator::IsDistinctFrom, expected).unwrap();
    }

    #[test]
    fn is_not_distinct_from_op_bool() {
        let (schema, a, b) = bool_test_arrays();
        let expected = [
            Some(true),
            Some(false),
            Some(false),
            Some(false),
            Some(true),
            Some(false),
            Some(false),
            Some(false),
            Some(true),
        ]
        .iter()
        .collect();
        apply_logic_op(&schema, &a, &b, Operator::IsNotDistinctFrom, expected).unwrap();
    }

    #[test]
    fn relatively_deeply_nested() {
        // Reproducer for https://github.com/apache/arrow-datafusion/issues/419

        // where even relatively shallow binary expressions overflowed
        // the stack in debug builds

        let input: Vec<_> = vec![1, 2, 3, 4, 5].into_iter().map(Some).collect();
        let a: Int32Array = input.iter().collect();

        let batch = RecordBatch::try_from_iter(vec![("a", Arc::new(a) as _)]).unwrap();
        let schema = batch.schema();

        // build a left deep tree ((((a + a) + a) + a ....
        let tree_depth: i32 = 100;
        let expr = (0..tree_depth)
            .map(|_| col("a", schema.as_ref()).unwrap())
            .reduce(|l, r| binary(l, Operator::Plus, r, &schema).unwrap())
            .unwrap();

        let result = expr
            .evaluate(&batch)
            .expect("evaluation")
            .into_array(batch.num_rows())
            .expect("Failed to convert to array");

        let expected: Int32Array = input
            .into_iter()
            .map(|i| i.map(|i| i * tree_depth))
            .collect();
        assert_eq!(result.as_ref(), &expected);
    }

    fn create_decimal_array(
        array: &[Option<i128>],
        precision: u8,
        scale: i8,
    ) -> Decimal128Array {
        let mut decimal_builder = Decimal128Builder::with_capacity(array.len());
        for value in array.iter().copied() {
            decimal_builder.append_option(value)
        }
        decimal_builder
            .finish()
            .with_precision_and_scale(precision, scale)
            .unwrap()
    }

    #[test]
    fn comparison_dict_decimal_scalar_expr_test() -> Result<()> {
        // scalar of decimal compare with dictionary decimal array
        let value_i128 = 123;
        let decimal_scalar = ScalarValue::Dictionary(
            Box::new(DataType::Int8),
            Box::new(ScalarValue::Decimal128(Some(value_i128), 25, 3)),
        );
        let schema = Arc::new(Schema::new(vec![Field::new(
            "a",
            DataType::Dictionary(
                Box::new(DataType::Int8),
                Box::new(DataType::Decimal128(25, 3)),
            ),
            true,
        )]));
        let decimal_array = Arc::new(create_decimal_array(
            &[
                Some(value_i128),
                None,
                Some(value_i128 - 1),
                Some(value_i128 + 1),
            ],
            25,
            3,
        ));

        let keys = Int8Array::from(vec![Some(0), None, Some(2), Some(3)]);
        let dictionary =
            Arc::new(DictionaryArray::try_new(keys, decimal_array)?) as ArrayRef;

        // array = scalar
        apply_logic_op_arr_scalar(
            &schema,
            &dictionary,
            &decimal_scalar,
            Operator::Eq,
            &BooleanArray::from(vec![Some(true), None, Some(false), Some(false)]),
        )
        .unwrap();
        // array != scalar
        apply_logic_op_arr_scalar(
            &schema,
            &dictionary,
            &decimal_scalar,
            Operator::NotEq,
            &BooleanArray::from(vec![Some(false), None, Some(true), Some(true)]),
        )
        .unwrap();
        //  array < scalar
        apply_logic_op_arr_scalar(
            &schema,
            &dictionary,
            &decimal_scalar,
            Operator::Lt,
            &BooleanArray::from(vec![Some(false), None, Some(true), Some(false)]),
        )
        .unwrap();

        //  array <= scalar
        apply_logic_op_arr_scalar(
            &schema,
            &dictionary,
            &decimal_scalar,
            Operator::LtEq,
            &BooleanArray::from(vec![Some(true), None, Some(true), Some(false)]),
        )
        .unwrap();
        // array > scalar
        apply_logic_op_arr_scalar(
            &schema,
            &dictionary,
            &decimal_scalar,
            Operator::Gt,
            &BooleanArray::from(vec![Some(false), None, Some(false), Some(true)]),
        )
        .unwrap();

        // array >= scalar
        apply_logic_op_arr_scalar(
            &schema,
            &dictionary,
            &decimal_scalar,
            Operator::GtEq,
            &BooleanArray::from(vec![Some(true), None, Some(false), Some(true)]),
        )
        .unwrap();

        Ok(())
    }

    #[test]
    fn comparison_decimal_expr_test() -> Result<()> {
        // scalar of decimal compare with decimal array
        let value_i128 = 123;
        let decimal_scalar = ScalarValue::Decimal128(Some(value_i128), 25, 3);
        let schema = Arc::new(Schema::new(vec![Field::new(
            "a",
            DataType::Decimal128(25, 3),
            true,
        )]));
        let decimal_array = Arc::new(create_decimal_array(
            &[
                Some(value_i128),
                None,
                Some(value_i128 - 1),
                Some(value_i128 + 1),
            ],
            25,
            3,
        )) as ArrayRef;
        // array = scalar
        apply_logic_op_arr_scalar(
            &schema,
            &decimal_array,
            &decimal_scalar,
            Operator::Eq,
            &BooleanArray::from(vec![Some(true), None, Some(false), Some(false)]),
        )
        .unwrap();
        // array != scalar
        apply_logic_op_arr_scalar(
            &schema,
            &decimal_array,
            &decimal_scalar,
            Operator::NotEq,
            &BooleanArray::from(vec![Some(false), None, Some(true), Some(true)]),
        )
        .unwrap();
        //  array < scalar
        apply_logic_op_arr_scalar(
            &schema,
            &decimal_array,
            &decimal_scalar,
            Operator::Lt,
            &BooleanArray::from(vec![Some(false), None, Some(true), Some(false)]),
        )
        .unwrap();

        //  array <= scalar
        apply_logic_op_arr_scalar(
            &schema,
            &decimal_array,
            &decimal_scalar,
            Operator::LtEq,
            &BooleanArray::from(vec![Some(true), None, Some(true), Some(false)]),
        )
        .unwrap();
        // array > scalar
        apply_logic_op_arr_scalar(
            &schema,
            &decimal_array,
            &decimal_scalar,
            Operator::Gt,
            &BooleanArray::from(vec![Some(false), None, Some(false), Some(true)]),
        )
        .unwrap();

        // array >= scalar
        apply_logic_op_arr_scalar(
            &schema,
            &decimal_array,
            &decimal_scalar,
            Operator::GtEq,
            &BooleanArray::from(vec![Some(true), None, Some(false), Some(true)]),
        )
        .unwrap();

        // scalar of different data type with decimal array
        let decimal_scalar = ScalarValue::Decimal128(Some(123_456), 10, 3);
        let schema = Arc::new(Schema::new(vec![Field::new("a", DataType::Int64, true)]));
        // scalar == array
        apply_logic_op_scalar_arr(
            &schema,
            &decimal_scalar,
            &(Arc::new(Int64Array::from(vec![Some(124), None])) as ArrayRef),
            Operator::Eq,
            &BooleanArray::from(vec![Some(false), None]),
        )
        .unwrap();

        // array != scalar
        apply_logic_op_arr_scalar(
            &schema,
            &(Arc::new(Int64Array::from(vec![Some(123), None, Some(1)])) as ArrayRef),
            &decimal_scalar,
            Operator::NotEq,
            &BooleanArray::from(vec![Some(true), None, Some(true)]),
        )
        .unwrap();

        // array < scalar
        apply_logic_op_arr_scalar(
            &schema,
            &(Arc::new(Int64Array::from(vec![Some(123), None, Some(124)])) as ArrayRef),
            &decimal_scalar,
            Operator::Lt,
            &BooleanArray::from(vec![Some(true), None, Some(false)]),
        )
        .unwrap();

        // array > scalar
        apply_logic_op_arr_scalar(
            &schema,
            &(Arc::new(Int64Array::from(vec![Some(123), None, Some(124)])) as ArrayRef),
            &decimal_scalar,
            Operator::Gt,
            &BooleanArray::from(vec![Some(false), None, Some(true)]),
        )
        .unwrap();

        let schema =
            Arc::new(Schema::new(vec![Field::new("a", DataType::Float64, true)]));
        // array == scalar
        apply_logic_op_arr_scalar(
            &schema,
            &(Arc::new(Float64Array::from(vec![Some(123.456), None, Some(123.457)]))
                as ArrayRef),
            &decimal_scalar,
            Operator::Eq,
            &BooleanArray::from(vec![Some(true), None, Some(false)]),
        )
        .unwrap();

        // array <= scalar
        apply_logic_op_arr_scalar(
            &schema,
            &(Arc::new(Float64Array::from(vec![
                Some(123.456),
                None,
                Some(123.457),
                Some(123.45),
            ])) as ArrayRef),
            &decimal_scalar,
            Operator::LtEq,
            &BooleanArray::from(vec![Some(true), None, Some(false), Some(true)]),
        )
        .unwrap();
        // array >= scalar
        apply_logic_op_arr_scalar(
            &schema,
            &(Arc::new(Float64Array::from(vec![
                Some(123.456),
                None,
                Some(123.457),
                Some(123.45),
            ])) as ArrayRef),
            &decimal_scalar,
            Operator::GtEq,
            &BooleanArray::from(vec![Some(true), None, Some(true), Some(false)]),
        )
        .unwrap();

        let value: i128 = 123;
        let decimal_array = Arc::new(create_decimal_array(
            &[Some(value), None, Some(value - 1), Some(value + 1)],
            10,
            0,
        )) as ArrayRef;

        // comparison array op for decimal array
        let schema = Arc::new(Schema::new(vec![
            Field::new("a", DataType::Decimal128(10, 0), true),
            Field::new("b", DataType::Decimal128(10, 0), true),
        ]));
        let right_decimal_array = Arc::new(create_decimal_array(
            &[
                Some(value - 1),
                Some(value),
                Some(value + 1),
                Some(value + 1),
            ],
            10,
            0,
        )) as ArrayRef;

        apply_logic_op(
            &schema,
            &decimal_array,
            &right_decimal_array,
            Operator::Eq,
            BooleanArray::from(vec![Some(false), None, Some(false), Some(true)]),
        )
        .unwrap();

        apply_logic_op(
            &schema,
            &decimal_array,
            &right_decimal_array,
            Operator::NotEq,
            BooleanArray::from(vec![Some(true), None, Some(true), Some(false)]),
        )
        .unwrap();

        apply_logic_op(
            &schema,
            &decimal_array,
            &right_decimal_array,
            Operator::Lt,
            BooleanArray::from(vec![Some(false), None, Some(true), Some(false)]),
        )
        .unwrap();

        apply_logic_op(
            &schema,
            &decimal_array,
            &right_decimal_array,
            Operator::LtEq,
            BooleanArray::from(vec![Some(false), None, Some(true), Some(true)]),
        )
        .unwrap();

        apply_logic_op(
            &schema,
            &decimal_array,
            &right_decimal_array,
            Operator::Gt,
            BooleanArray::from(vec![Some(true), None, Some(false), Some(false)]),
        )
        .unwrap();

        apply_logic_op(
            &schema,
            &decimal_array,
            &right_decimal_array,
            Operator::GtEq,
            BooleanArray::from(vec![Some(true), None, Some(false), Some(true)]),
        )
        .unwrap();

        // compare decimal array with other array type
        let value: i64 = 123;
        let schema = Arc::new(Schema::new(vec![
            Field::new("a", DataType::Int64, true),
            Field::new("b", DataType::Decimal128(10, 0), true),
        ]));

        let int64_array = Arc::new(Int64Array::from(vec![
            Some(value),
            Some(value - 1),
            Some(value),
            Some(value + 1),
        ])) as ArrayRef;

        // eq: int64array == decimal array
        apply_logic_op(
            &schema,
            &int64_array,
            &decimal_array,
            Operator::Eq,
            BooleanArray::from(vec![Some(true), None, Some(false), Some(true)]),
        )
        .unwrap();
        // neq: int64array != decimal array
        apply_logic_op(
            &schema,
            &int64_array,
            &decimal_array,
            Operator::NotEq,
            BooleanArray::from(vec![Some(false), None, Some(true), Some(false)]),
        )
        .unwrap();

        let schema = Arc::new(Schema::new(vec![
            Field::new("a", DataType::Float64, true),
            Field::new("b", DataType::Decimal128(10, 2), true),
        ]));

        let value: i128 = 123;
        let decimal_array = Arc::new(create_decimal_array(
            &[
                Some(value), // 1.23
                None,
                Some(value - 1), // 1.22
                Some(value + 1), // 1.24
            ],
            10,
            2,
        )) as ArrayRef;
        let float64_array = Arc::new(Float64Array::from(vec![
            Some(1.23),
            Some(1.22),
            Some(1.23),
            Some(1.24),
        ])) as ArrayRef;
        // lt: float64array < decimal array
        apply_logic_op(
            &schema,
            &float64_array,
            &decimal_array,
            Operator::Lt,
            BooleanArray::from(vec![Some(false), None, Some(false), Some(false)]),
        )
        .unwrap();
        // lt_eq: float64array <= decimal array
        apply_logic_op(
            &schema,
            &float64_array,
            &decimal_array,
            Operator::LtEq,
            BooleanArray::from(vec![Some(true), None, Some(false), Some(true)]),
        )
        .unwrap();
        // gt: float64array > decimal array
        apply_logic_op(
            &schema,
            &float64_array,
            &decimal_array,
            Operator::Gt,
            BooleanArray::from(vec![Some(false), None, Some(true), Some(false)]),
        )
        .unwrap();
        apply_logic_op(
            &schema,
            &float64_array,
            &decimal_array,
            Operator::GtEq,
            BooleanArray::from(vec![Some(true), None, Some(true), Some(true)]),
        )
        .unwrap();
        // is distinct: float64array is distinct decimal array
        // TODO: now we do not refactor the `is distinct or is not distinct` rule of coercion.
        // traced by https://github.com/apache/arrow-datafusion/issues/1590
        // the decimal array will be casted to float64array
        apply_logic_op(
            &schema,
            &float64_array,
            &decimal_array,
            Operator::IsDistinctFrom,
            BooleanArray::from(vec![Some(false), Some(true), Some(true), Some(false)]),
        )
        .unwrap();
        // is not distinct
        apply_logic_op(
            &schema,
            &float64_array,
            &decimal_array,
            Operator::IsNotDistinctFrom,
            BooleanArray::from(vec![Some(true), Some(false), Some(false), Some(true)]),
        )
        .unwrap();

        Ok(())
    }

    fn apply_decimal_arithmetic_op(
        schema: &SchemaRef,
        left: &ArrayRef,
        right: &ArrayRef,
        op: Operator,
        expected: ArrayRef,
    ) -> Result<()> {
        let arithmetic_op = binary_op(col("a", schema)?, op, col("b", schema)?, schema)?;
        let data: Vec<ArrayRef> = vec![left.clone(), right.clone()];
        let batch = RecordBatch::try_new(schema.clone(), data)?;
        let result = arithmetic_op
            .evaluate(&batch)?
            .into_array(batch.num_rows())
            .expect("Failed to convert to array");

        assert_eq!(result.as_ref(), expected.as_ref());
        Ok(())
    }

    #[test]
    fn arithmetic_decimal_expr_test() -> Result<()> {
        let schema = Arc::new(Schema::new(vec![
            Field::new("a", DataType::Int32, true),
            Field::new("b", DataType::Decimal128(10, 2), true),
        ]));
        let value: i128 = 123;
        let decimal_array = Arc::new(create_decimal_array(
            &[
                Some(value), // 1.23
                None,
                Some(value - 1), // 1.22
                Some(value + 1), // 1.24
            ],
            10,
            2,
        )) as ArrayRef;
        let int32_array = Arc::new(Int32Array::from(vec![
            Some(123),
            Some(122),
            Some(123),
            Some(124),
        ])) as ArrayRef;

        // add: Int32array add decimal array
        let expect = Arc::new(create_decimal_array(
            &[Some(12423), None, Some(12422), Some(12524)],
            13,
            2,
        )) as ArrayRef;
        apply_decimal_arithmetic_op(
            &schema,
            &int32_array,
            &decimal_array,
            Operator::Plus,
            expect,
        )
        .unwrap();

        // subtract: decimal array subtract int32 array
        let schema = Arc::new(Schema::new(vec![
            Field::new("a", DataType::Decimal128(10, 2), true),
            Field::new("b", DataType::Int32, true),
        ]));
        let expect = Arc::new(create_decimal_array(
            &[Some(-12177), None, Some(-12178), Some(-12276)],
            13,
            2,
        )) as ArrayRef;
        apply_decimal_arithmetic_op(
            &schema,
            &decimal_array,
            &int32_array,
            Operator::Minus,
            expect,
        )
        .unwrap();

        // multiply: decimal array multiply int32 array
        let expect = Arc::new(create_decimal_array(
            &[Some(15129), None, Some(15006), Some(15376)],
            21,
            2,
        )) as ArrayRef;
        apply_decimal_arithmetic_op(
            &schema,
            &decimal_array,
            &int32_array,
            Operator::Multiply,
            expect,
        )
        .unwrap();

        // divide: int32 array divide decimal array
        let schema = Arc::new(Schema::new(vec![
            Field::new("a", DataType::Int32, true),
            Field::new("b", DataType::Decimal128(10, 2), true),
        ]));
        let expect = Arc::new(create_decimal_array(
            &[Some(1000000), None, Some(1008196), Some(1000000)],
            16,
            4,
        )) as ArrayRef;
        apply_decimal_arithmetic_op(
            &schema,
            &int32_array,
            &decimal_array,
            Operator::Divide,
            expect,
        )
        .unwrap();

        // modulus: int32 array modulus decimal array
        let schema = Arc::new(Schema::new(vec![
            Field::new("a", DataType::Int32, true),
            Field::new("b", DataType::Decimal128(10, 2), true),
        ]));
        let expect = Arc::new(create_decimal_array(
            &[Some(000), None, Some(100), Some(000)],
            10,
            2,
        )) as ArrayRef;
        apply_decimal_arithmetic_op(
            &schema,
            &int32_array,
            &decimal_array,
            Operator::Modulo,
            expect,
        )
        .unwrap();

        Ok(())
    }

    #[test]
    fn arithmetic_decimal_float_expr_test() -> Result<()> {
        let schema = Arc::new(Schema::new(vec![
            Field::new("a", DataType::Float64, true),
            Field::new("b", DataType::Decimal128(10, 2), true),
        ]));
        let value: i128 = 123;
        let decimal_array = Arc::new(create_decimal_array(
            &[
                Some(value), // 1.23
                None,
                Some(value - 1), // 1.22
                Some(value + 1), // 1.24
            ],
            10,
            2,
        )) as ArrayRef;
        let float64_array = Arc::new(Float64Array::from(vec![
            Some(123.0),
            Some(122.0),
            Some(123.0),
            Some(124.0),
        ])) as ArrayRef;

        // add: float64 array add decimal array
        let expect = Arc::new(Float64Array::from(vec![
            Some(124.23),
            None,
            Some(124.22),
            Some(125.24),
        ])) as ArrayRef;
        apply_decimal_arithmetic_op(
            &schema,
            &float64_array,
            &decimal_array,
            Operator::Plus,
            expect,
        )
        .unwrap();

        // subtract: decimal array subtract float64 array
        let schema = Arc::new(Schema::new(vec![
            Field::new("a", DataType::Float64, true),
            Field::new("b", DataType::Decimal128(10, 2), true),
        ]));
        let expect = Arc::new(Float64Array::from(vec![
            Some(121.77),
            None,
            Some(121.78),
            Some(122.76),
        ])) as ArrayRef;
        apply_decimal_arithmetic_op(
            &schema,
            &float64_array,
            &decimal_array,
            Operator::Minus,
            expect,
        )
        .unwrap();

        // multiply: decimal array multiply float64 array
        let expect = Arc::new(Float64Array::from(vec![
            Some(151.29),
            None,
            Some(150.06),
            Some(153.76),
        ])) as ArrayRef;
        apply_decimal_arithmetic_op(
            &schema,
            &float64_array,
            &decimal_array,
            Operator::Multiply,
            expect,
        )
        .unwrap();

        // divide: float64 array divide decimal array
        let schema = Arc::new(Schema::new(vec![
            Field::new("a", DataType::Float64, true),
            Field::new("b", DataType::Decimal128(10, 2), true),
        ]));
        let expect = Arc::new(Float64Array::from(vec![
            Some(100.0),
            None,
            Some(100.81967213114754),
            Some(100.0),
        ])) as ArrayRef;
        apply_decimal_arithmetic_op(
            &schema,
            &float64_array,
            &decimal_array,
            Operator::Divide,
            expect,
        )
        .unwrap();

        // modulus: float64 array modulus decimal array
        let schema = Arc::new(Schema::new(vec![
            Field::new("a", DataType::Float64, true),
            Field::new("b", DataType::Decimal128(10, 2), true),
        ]));
        let expect = Arc::new(Float64Array::from(vec![
            Some(1.7763568394002505e-15),
            None,
            Some(1.0000000000000027),
            Some(8.881784197001252e-16),
        ])) as ArrayRef;
        apply_decimal_arithmetic_op(
            &schema,
            &float64_array,
            &decimal_array,
            Operator::Modulo,
            expect,
        )
        .unwrap();

        Ok(())
    }

    #[test]
    fn arithmetic_divide_zero() -> Result<()> {
        // other data type
        let schema = Arc::new(Schema::new(vec![
            Field::new("a", DataType::Int32, true),
            Field::new("b", DataType::Int32, true),
        ]));
        let a = Arc::new(Int32Array::from(vec![100]));
        let b = Arc::new(Int32Array::from(vec![0]));

        let err = apply_arithmetic::<Int32Type>(
            schema,
            vec![a, b],
            Operator::Divide,
            Int32Array::from(vec![Some(4), Some(8), Some(16), Some(32), Some(64)]),
        )
        .unwrap_err();

        let _expected = plan_datafusion_err!("Divide by zero");

        assert!(matches!(err, ref _expected), "{err}");

        // decimal
        let schema = Arc::new(Schema::new(vec![
            Field::new("a", DataType::Decimal128(25, 3), true),
            Field::new("b", DataType::Decimal128(25, 3), true),
        ]));
        let left_decimal_array = Arc::new(create_decimal_array(&[Some(1234567)], 25, 3));
        let right_decimal_array = Arc::new(create_decimal_array(&[Some(0)], 25, 3));

        let err = apply_arithmetic::<Decimal128Type>(
            schema,
            vec![left_decimal_array, right_decimal_array],
            Operator::Divide,
            create_decimal_array(
                &[Some(12345670000000000000000000000000000), None],
                38,
                29,
            ),
        )
        .unwrap_err();

        assert!(matches!(err, ref _expected), "{err}");

        Ok(())
    }

    #[test]
    fn bitwise_array_test() -> Result<()> {
        let left = Arc::new(Int32Array::from(vec![Some(12), None, Some(11)])) as ArrayRef;
        let right =
            Arc::new(Int32Array::from(vec![Some(1), Some(3), Some(7)])) as ArrayRef;
        let mut result = bitwise_and_dyn(left.clone(), right.clone())?;
        let expected = Int32Array::from(vec![Some(0), None, Some(3)]);
        assert_eq!(result.as_ref(), &expected);

        result = bitwise_or_dyn(left.clone(), right.clone())?;
        let expected = Int32Array::from(vec![Some(13), None, Some(15)]);
        assert_eq!(result.as_ref(), &expected);

        result = bitwise_xor_dyn(left.clone(), right.clone())?;
        let expected = Int32Array::from(vec![Some(13), None, Some(12)]);
        assert_eq!(result.as_ref(), &expected);

        let left =
            Arc::new(UInt32Array::from(vec![Some(12), None, Some(11)])) as ArrayRef;
        let right =
            Arc::new(UInt32Array::from(vec![Some(1), Some(3), Some(7)])) as ArrayRef;
        let mut result = bitwise_and_dyn(left.clone(), right.clone())?;
        let expected = UInt32Array::from(vec![Some(0), None, Some(3)]);
        assert_eq!(result.as_ref(), &expected);

        result = bitwise_or_dyn(left.clone(), right.clone())?;
        let expected = UInt32Array::from(vec![Some(13), None, Some(15)]);
        assert_eq!(result.as_ref(), &expected);

        result = bitwise_xor_dyn(left.clone(), right.clone())?;
        let expected = UInt32Array::from(vec![Some(13), None, Some(12)]);
        assert_eq!(result.as_ref(), &expected);

        Ok(())
    }

    #[test]
    fn bitwise_shift_array_test() -> Result<()> {
        let input = Arc::new(Int32Array::from(vec![Some(2), None, Some(10)])) as ArrayRef;
        let modules =
            Arc::new(Int32Array::from(vec![Some(2), Some(4), Some(8)])) as ArrayRef;
        let mut result = bitwise_shift_left_dyn(input.clone(), modules.clone())?;

        let expected = Int32Array::from(vec![Some(8), None, Some(2560)]);
        assert_eq!(result.as_ref(), &expected);

        result = bitwise_shift_right_dyn(result.clone(), modules.clone())?;
        assert_eq!(result.as_ref(), &input);

        let input =
            Arc::new(UInt32Array::from(vec![Some(2), None, Some(10)])) as ArrayRef;
        let modules =
            Arc::new(UInt32Array::from(vec![Some(2), Some(4), Some(8)])) as ArrayRef;
        let mut result = bitwise_shift_left_dyn(input.clone(), modules.clone())?;

        let expected = UInt32Array::from(vec![Some(8), None, Some(2560)]);
        assert_eq!(result.as_ref(), &expected);

        result = bitwise_shift_right_dyn(result.clone(), modules.clone())?;
        assert_eq!(result.as_ref(), &input);
        Ok(())
    }

    #[test]
    fn bitwise_shift_array_overflow_test() -> Result<()> {
        let input = Arc::new(Int32Array::from(vec![Some(2)])) as ArrayRef;
        let modules = Arc::new(Int32Array::from(vec![Some(100)])) as ArrayRef;
        let result = bitwise_shift_left_dyn(input.clone(), modules.clone())?;

        let expected = Int32Array::from(vec![Some(32)]);
        assert_eq!(result.as_ref(), &expected);

        let input = Arc::new(UInt32Array::from(vec![Some(2)])) as ArrayRef;
        let modules = Arc::new(UInt32Array::from(vec![Some(100)])) as ArrayRef;
        let result = bitwise_shift_left_dyn(input.clone(), modules.clone())?;

        let expected = UInt32Array::from(vec![Some(32)]);
        assert_eq!(result.as_ref(), &expected);
        Ok(())
    }

    #[test]
    fn bitwise_scalar_test() -> Result<()> {
        let left = Arc::new(Int32Array::from(vec![Some(12), None, Some(11)])) as ArrayRef;
        let right = ScalarValue::from(3i32);
        let mut result = bitwise_and_dyn_scalar(&left, right.clone()).unwrap()?;
        let expected = Int32Array::from(vec![Some(0), None, Some(3)]);
        assert_eq!(result.as_ref(), &expected);

        result = bitwise_or_dyn_scalar(&left, right.clone()).unwrap()?;
        let expected = Int32Array::from(vec![Some(15), None, Some(11)]);
        assert_eq!(result.as_ref(), &expected);

        result = bitwise_xor_dyn_scalar(&left, right).unwrap()?;
        let expected = Int32Array::from(vec![Some(15), None, Some(8)]);
        assert_eq!(result.as_ref(), &expected);

        let left =
            Arc::new(UInt32Array::from(vec![Some(12), None, Some(11)])) as ArrayRef;
        let right = ScalarValue::from(3u32);
        let mut result = bitwise_and_dyn_scalar(&left, right.clone()).unwrap()?;
        let expected = UInt32Array::from(vec![Some(0), None, Some(3)]);
        assert_eq!(result.as_ref(), &expected);

        result = bitwise_or_dyn_scalar(&left, right.clone()).unwrap()?;
        let expected = UInt32Array::from(vec![Some(15), None, Some(11)]);
        assert_eq!(result.as_ref(), &expected);

        result = bitwise_xor_dyn_scalar(&left, right).unwrap()?;
        let expected = UInt32Array::from(vec![Some(15), None, Some(8)]);
        assert_eq!(result.as_ref(), &expected);
        Ok(())
    }

    #[test]
    fn bitwise_shift_scalar_test() -> Result<()> {
        let input = Arc::new(Int32Array::from(vec![Some(2), None, Some(4)])) as ArrayRef;
        let module = ScalarValue::from(10i32);
        let mut result =
            bitwise_shift_left_dyn_scalar(&input, module.clone()).unwrap()?;

        let expected = Int32Array::from(vec![Some(2048), None, Some(4096)]);
        assert_eq!(result.as_ref(), &expected);

        result = bitwise_shift_right_dyn_scalar(&result, module).unwrap()?;
        assert_eq!(result.as_ref(), &input);

        let input = Arc::new(UInt32Array::from(vec![Some(2), None, Some(4)])) as ArrayRef;
        let module = ScalarValue::from(10u32);
        let mut result =
            bitwise_shift_left_dyn_scalar(&input, module.clone()).unwrap()?;

        let expected = UInt32Array::from(vec![Some(2048), None, Some(4096)]);
        assert_eq!(result.as_ref(), &expected);

        result = bitwise_shift_right_dyn_scalar(&result, module).unwrap()?;
        assert_eq!(result.as_ref(), &input);
        Ok(())
    }

    #[test]
    fn test_display_and_or_combo() {
        let expr = BinaryExpr::new(
            Arc::new(BinaryExpr::new(
                lit(ScalarValue::from(1)),
                Operator::And,
                lit(ScalarValue::from(2)),
            )),
            Operator::And,
            Arc::new(BinaryExpr::new(
                lit(ScalarValue::from(3)),
                Operator::And,
                lit(ScalarValue::from(4)),
            )),
        );
        assert_eq!(expr.to_string(), "1 AND 2 AND 3 AND 4");

        let expr = BinaryExpr::new(
            Arc::new(BinaryExpr::new(
                lit(ScalarValue::from(1)),
                Operator::Or,
                lit(ScalarValue::from(2)),
            )),
            Operator::Or,
            Arc::new(BinaryExpr::new(
                lit(ScalarValue::from(3)),
                Operator::Or,
                lit(ScalarValue::from(4)),
            )),
        );
        assert_eq!(expr.to_string(), "1 OR 2 OR 3 OR 4");

        let expr = BinaryExpr::new(
            Arc::new(BinaryExpr::new(
                lit(ScalarValue::from(1)),
                Operator::And,
                lit(ScalarValue::from(2)),
            )),
            Operator::Or,
            Arc::new(BinaryExpr::new(
                lit(ScalarValue::from(3)),
                Operator::And,
                lit(ScalarValue::from(4)),
            )),
        );
        assert_eq!(expr.to_string(), "1 AND 2 OR 3 AND 4");

        let expr = BinaryExpr::new(
            Arc::new(BinaryExpr::new(
                lit(ScalarValue::from(1)),
                Operator::Or,
                lit(ScalarValue::from(2)),
            )),
            Operator::And,
            Arc::new(BinaryExpr::new(
                lit(ScalarValue::from(3)),
                Operator::Or,
                lit(ScalarValue::from(4)),
            )),
        );
        assert_eq!(expr.to_string(), "(1 OR 2) AND (3 OR 4)");
    }

    #[test]
    fn test_to_result_type_array() {
        let values = Arc::new(Int32Array::from(vec![1, 2, 3, 4]));
        let keys = Int8Array::from(vec![Some(0), None, Some(2), Some(3)]);
        let dictionary =
            Arc::new(DictionaryArray::try_new(keys, values).unwrap()) as ArrayRef;

        // Casting Dictionary to Int32
        let casted =
            to_result_type_array(&Operator::Plus, dictionary.clone(), &DataType::Int32)
                .unwrap();
        assert_eq!(
            &casted,
            &(Arc::new(Int32Array::from(vec![Some(1), None, Some(3), Some(4)]))
                as ArrayRef)
        );

        // Array has same datatype as result type, no casting
        let casted = to_result_type_array(
            &Operator::Plus,
            dictionary.clone(),
            dictionary.data_type(),
        )
        .unwrap();
        assert_eq!(&casted, &dictionary);

        // Not numerical operator, no casting
        let casted =
            to_result_type_array(&Operator::Eq, dictionary.clone(), &DataType::Int32)
                .unwrap();
        assert_eq!(&casted, &dictionary);
    }
}<|MERGE_RESOLUTION|>--- conflicted
+++ resolved
@@ -603,16 +603,9 @@
             BitwiseShiftRight => bitwise_shift_right_dyn(left, right),
             BitwiseShiftLeft => bitwise_shift_left_dyn(left, right),
             StringConcat => binary_string_array_op!(left, right, concat_elements),
-<<<<<<< HEAD
-            AtArrow => {
-                array_has_all(&[left, right])
-            },
-            ArrowAt => array_has_all(&[right, left]),
-=======
             AtArrow | ArrowAt => {
                 unreachable!("ArrowAt and AtArrow should be rewritten to function")
             }
->>>>>>> 2465c41f
         }
     }
 }
