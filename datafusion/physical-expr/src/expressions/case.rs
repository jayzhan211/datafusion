--- conflicted
+++ resolved
@@ -343,14 +343,16 @@
 
         match when_expr.evaluate(batch)? {
             // WHEN true --> column
-            ColumnarValue::Scalar(ScalarValue::Boolean(Some(true))) => {
+            ColumnarValue::Scalar(scalar)
+                if matches!(scalar.value(), ScalarValue::Boolean(Some(true))) =>
+            {
                 then_expr.evaluate(batch)
             }
             // WHEN [false | null] --> NULL
             ColumnarValue::Scalar(_) => {
                 // return scalar NULL value
                 ScalarValue::try_from(self.data_type(&batch.schema())?)
-                    .map(ColumnarValue::Scalar)
+                    .map(ColumnarValue::from)
             }
             // WHEN column --> column
             ColumnarValue::Array(bit_mask) => {
@@ -988,7 +990,7 @@
         let schema = batch.schema();
 
         let when = binary(
-            Arc::new(Literal::new(ScalarValue::Boolean(None))),
+            Arc::new(Literal::from(ScalarValue::Boolean(None))),
             Operator::And,
             binary(col("a", &schema)?, Operator::Eq, lit("foo"), &schema)?,
             &schema,
@@ -1185,22 +1187,11 @@
 
         let expr2 = Arc::clone(&expr)
             .transform(|e| {
-<<<<<<< HEAD
-                let transformed =
-                    match e.as_any().downcast_ref::<crate::expressions::Literal>() {
-                        Some(lit_value) => match lit_value.scalar().value() {
-                            ScalarValue::Utf8(Some(str_value)) => {
-                                Some(lit(str_value.to_uppercase()))
-                            }
-                            _ => None,
-                        },
-=======
                 let transformed = match e.as_any().downcast_ref::<Literal>() {
-                    Some(lit_value) => match lit_value.value() {
+                    Some(lit_value) => match lit_value.scalar().value() {
                         ScalarValue::Utf8(Some(str_value)) => {
                             Some(lit(str_value.to_uppercase()))
                         }
->>>>>>> f667a01f
                         _ => None,
                     },
                     _ => None,
@@ -1216,22 +1207,11 @@
 
         let expr3 = Arc::clone(&expr)
             .transform_down(|e| {
-<<<<<<< HEAD
-                let transformed =
-                    match e.as_any().downcast_ref::<crate::expressions::Literal>() {
-                        Some(lit_value) => match lit_value.scalar().value() {
-                            ScalarValue::Utf8(Some(str_value)) => {
-                                Some(lit(str_value.to_uppercase()))
-                            }
-                            _ => None,
-                        },
-=======
                 let transformed = match e.as_any().downcast_ref::<Literal>() {
-                    Some(lit_value) => match lit_value.value() {
+                    Some(lit_value) => match lit_value.scalar().value() {
                         ScalarValue::Utf8(Some(str_value)) => {
                             Some(lit(str_value.to_uppercase()))
                         }
->>>>>>> f667a01f
                         _ => None,
                     },
                     _ => None,
