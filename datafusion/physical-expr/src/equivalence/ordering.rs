--- conflicted
+++ resolved
@@ -236,34 +236,10 @@
     }
 }
 
-<<<<<<< HEAD
-impl IntoIterator for OrderingEquivalenceClass {
-    type Item = LexOrdering;
-    type IntoIter = IntoIter<LexOrdering>;
-
-    fn into_iter(self) -> Self::IntoIter {
-        self.orderings.into_iter()
-    }
-}
-
-/// This function constructs a duplicate-free `LexOrdering` by filtering out
-/// duplicate entries that have same physical expression inside. For example,
-/// `vec![a ASC, a DESC]` collapses to `vec![a ASC]`.
-pub fn collapse_lex_ordering(input: LexOrdering) -> LexOrdering {
-    let mut output = Vec::<PhysicalSortExpr>::new();
-    for item in input {
-        if !output.iter().any(|req| req.expr.eq(&item.expr)) {
-            output.push(item);
-        }
-    }
-    output
-}
-=======
 /// Convert the `OrderingEquivalenceClass` into an iterator of LexOrderings
 impl IntoIterator for OrderingEquivalenceClass {
     type Item = LexOrdering;
     type IntoIter = IntoIter<LexOrdering>;
->>>>>>> f667a01f
 
     fn into_iter(self) -> Self::IntoIter {
         self.orderings.into_iter()
@@ -275,17 +251,10 @@
         write!(f, "[")?;
         let mut iter = self.orderings.iter();
         if let Some(ordering) = iter.next() {
-<<<<<<< HEAD
-            write!(f, "[{}]", PhysicalSortExpr::format_list(ordering))?;
-        }
-        for ordering in iter {
-            write!(f, ", [{}]", PhysicalSortExpr::format_list(ordering))?;
-=======
             write!(f, "[{}]", ordering)?;
         }
         for ordering in iter {
             write!(f, ", [{}]", ordering)?;
->>>>>>> f667a01f
         }
         write!(f, "]")?;
         Ok(())
