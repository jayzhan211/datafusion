--- conflicted
+++ resolved
@@ -55,8 +55,6 @@
 /// // create a constant expression from a physical expression
 /// let const_expr = ConstExpr::from(col);
 /// ```
-<<<<<<< HEAD
-=======
 // TODO: Consider refactoring the `across_partitions` and `value` fields into an enum:
 //
 // ```
@@ -69,16 +67,12 @@
 // This would provide more flexible representation of partition values.
 // Note: This is a breaking change for the equivalence API and should be
 // addressed in a separate issue/PR.
->>>>>>> f667a01f
 #[derive(Debug, Clone)]
 pub struct ConstExpr {
     /// The  expression that is known to be constant (e.g. a `Column`)
     expr: Arc<dyn PhysicalExpr>,
     /// Does the constant have the same value across all partitions? See
     /// struct docs for more details
-<<<<<<< HEAD
-    across_partitions: bool,
-=======
     across_partitions: AcrossPartitions,
 }
 
@@ -106,14 +100,6 @@
     fn eq(&self, other: &Self) -> bool {
         self.across_partitions == other.across_partitions && self.expr.eq(&other.expr)
     }
->>>>>>> f667a01f
-}
-
-impl PartialEq for ConstExpr {
-    fn eq(&self, other: &Self) -> bool {
-        self.across_partitions == other.across_partitions
-            && self.expr.eq(other.expr.as_any())
-    }
 }
 
 impl ConstExpr {
@@ -132,11 +118,7 @@
     /// Set the `across_partitions` flag
     ///
     /// See struct docs for more details
-<<<<<<< HEAD
-    pub fn with_across_partitions(mut self, across_partitions: bool) -> Self {
-=======
     pub fn with_across_partitions(mut self, across_partitions: AcrossPartitions) -> Self {
->>>>>>> f667a01f
         self.across_partitions = across_partitions;
         self
     }
@@ -144,13 +126,8 @@
     /// Is the  expression the same across all partitions?
     ///
     /// See struct docs for more details
-<<<<<<< HEAD
-    pub fn across_partitions(&self) -> bool {
-        self.across_partitions
-=======
     pub fn across_partitions(&self) -> AcrossPartitions {
         self.across_partitions.clone()
->>>>>>> f667a01f
     }
 
     pub fn expr(&self) -> &Arc<dyn PhysicalExpr> {
@@ -174,21 +151,13 @@
 
     /// Returns true if this constant expression is equal to the given expression
     pub fn eq_expr(&self, other: impl AsRef<dyn PhysicalExpr>) -> bool {
-<<<<<<< HEAD
-        self.expr.eq(other.as_ref().as_any())
-=======
         self.expr.as_ref() == other.as_ref()
->>>>>>> f667a01f
     }
 
     /// Returns a [`Display`]able list of `ConstExpr`.
     pub fn format_list(input: &[ConstExpr]) -> impl Display + '_ {
         struct DisplayableList<'a>(&'a [ConstExpr]);
-<<<<<<< HEAD
-        impl<'a> Display for DisplayableList<'a> {
-=======
         impl Display for DisplayableList<'_> {
->>>>>>> f667a01f
             fn fmt(&self, f: &mut std::fmt::Formatter) -> std::fmt::Result {
                 let mut first = true;
                 for const_expr in self.0 {
@@ -932,9 +901,9 @@
 
         // Create test literals
         let lit_1 =
-            Arc::new(Literal::new(ScalarValue::Int32(Some(1)))) as Arc<dyn PhysicalExpr>;
+            Arc::new(Literal::from(ScalarValue::Int32(Some(1)))) as Arc<dyn PhysicalExpr>;
         let lit_2 =
-            Arc::new(Literal::new(ScalarValue::Int32(Some(2)))) as Arc<dyn PhysicalExpr>;
+            Arc::new(Literal::from(ScalarValue::Int32(Some(2)))) as Arc<dyn PhysicalExpr>;
 
         // Create equivalence group with classes (a = x) and (b = y)
         let eq_group = EquivalenceGroup::new(vec![
