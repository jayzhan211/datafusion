// Licensed to the Apache Software Foundation (ASF) under one
// or more contributor license agreements.  See the NOTICE file
// distributed with this work for additional information
// regarding copyright ownership.  The ASF licenses this file
// to you under the Apache License, Version 2.0 (the
// "License"); you may not use this file except in compliance
// with the License.  You may obtain a copy of the License at
//
//   http://www.apache.org/licenses/LICENSE-2.0
//
// Unless required by applicable law or agreed to in writing,
// software distributed under the License is distributed on an
// "AS IS" BASIS, WITHOUT WARRANTIES OR CONDITIONS OF ANY
// KIND, either express or implied.  See the License for the
// specific language governing permissions and limitations
// under the License.

//! [`AggregateUDF`]: User Defined Aggregate Functions

<<<<<<< HEAD
use crate::function::{AccumulatorArgs, GroupsAccumulatorArgs};
=======
use crate::function::{
    AccumulatorArgs, AggregateFunctionSimplification, StateFieldsArgs,
};
>>>>>>> e7858ff0
use crate::groups_accumulator::GroupsAccumulator;
use crate::utils::format_state_name;
use crate::{Accumulator, Expr};
use crate::{AccumulatorFactoryFunction, ReturnTypeFunction, Signature};
use arrow::datatypes::{DataType, Field};
use datafusion_common::{not_impl_err, Result};
use std::any::Any;
use std::fmt::{self, Debug, Formatter};
use std::sync::Arc;
use std::vec;

/// Logical representation of a user-defined [aggregate function] (UDAF).
///
/// An aggregate function combines the values from multiple input rows
/// into a single output "aggregate" (summary) row. It is different
/// from a scalar function because it is stateful across batches. User
/// defined aggregate functions can be used as normal SQL aggregate
/// functions (`GROUP BY` clause) as well as window functions (`OVER`
/// clause).
///
/// `AggregateUDF` provides DataFusion the information needed to plan and call
/// aggregate functions, including name, type information, and a factory
/// function to create an [`Accumulator`] instance, to perform the actual
/// aggregation.
///
/// For more information, please see [the examples]:
///
/// 1. For simple use cases, use [`create_udaf`] (examples in [`simple_udaf.rs`]).
///
/// 2. For advanced use cases, use [`AggregateUDFImpl`] which provides full API
/// access (examples in [`advanced_udaf.rs`]).
///
/// # API Note
/// This is a separate struct from `AggregateUDFImpl` to maintain backwards
/// compatibility with the older API.
///
/// [the examples]: https://github.com/apache/datafusion/tree/main/datafusion-examples#single-process
/// [aggregate function]: https://en.wikipedia.org/wiki/Aggregate_function
/// [`Accumulator`]: crate::Accumulator
/// [`create_udaf`]: crate::expr_fn::create_udaf
/// [`simple_udaf.rs`]: https://github.com/apache/datafusion/blob/main/datafusion-examples/examples/simple_udaf.rs
/// [`advanced_udaf.rs`]: https://github.com/apache/datafusion/blob/main/datafusion-examples/examples/advanced_udaf.rs
#[derive(Debug, Clone)]
pub struct AggregateUDF {
    inner: Arc<dyn AggregateUDFImpl>,
}

impl PartialEq for AggregateUDF {
    fn eq(&self, other: &Self) -> bool {
        self.name() == other.name() && self.signature() == other.signature()
    }
}

impl Eq for AggregateUDF {}

impl std::hash::Hash for AggregateUDF {
    fn hash<H: std::hash::Hasher>(&self, state: &mut H) {
        self.name().hash(state);
        self.signature().hash(state);
    }
}

impl AggregateUDF {
    /// Create a new AggregateUDF
    ///
    /// See  [`AggregateUDFImpl`] for a more convenient way to create a
    /// `AggregateUDF` using trait objects
    #[deprecated(since = "34.0.0", note = "please implement AggregateUDFImpl instead")]
    pub fn new(
        name: &str,
        signature: &Signature,
        return_type: &ReturnTypeFunction,
        accumulator: &AccumulatorFactoryFunction,
    ) -> Self {
        Self::new_from_impl(AggregateUDFLegacyWrapper {
            name: name.to_owned(),
            signature: signature.clone(),
            return_type: return_type.clone(),
            accumulator: accumulator.clone(),
        })
    }

    /// Create a new `AggregateUDF` from a `[AggregateUDFImpl]` trait object
    ///
    /// Note this is the same as using the `From` impl (`AggregateUDF::from`)
    pub fn new_from_impl<F>(fun: F) -> AggregateUDF
    where
        F: AggregateUDFImpl + 'static,
    {
        Self {
            inner: Arc::new(fun),
        }
    }

    /// Return the underlying [`AggregateUDFImpl`] trait object for this function
    pub fn inner(&self) -> Arc<dyn AggregateUDFImpl> {
        self.inner.clone()
    }

    /// Adds additional names that can be used to invoke this function, in
    /// addition to `name`
    ///
    /// If you implement [`AggregateUDFImpl`] directly you should return aliases directly.
    pub fn with_aliases(self, aliases: impl IntoIterator<Item = &'static str>) -> Self {
        Self::new_from_impl(AliasedAggregateUDFImpl::new(self.inner.clone(), aliases))
    }

    /// creates an [`Expr`] that calls the aggregate function.
    ///
    /// This utility allows using the UDAF without requiring access to
    /// the registry, such as with the DataFrame API.
    pub fn call(&self, args: Vec<Expr>) -> Expr {
        // TODO: Support dictinct, filter, order by and null_treatment
        Expr::AggregateFunction(crate::expr::AggregateFunction::new_udf(
            Arc::new(self.clone()),
            args,
            false,
            None,
            None,
            None,
        ))
    }

    /// Returns this function's name
    ///
    /// See [`AggregateUDFImpl::name`] for more details.
    pub fn name(&self) -> &str {
        self.inner.name()
    }

    /// Returns the aliases for this function.
    pub fn aliases(&self) -> &[String] {
        self.inner.aliases()
    }

    /// Returns this function's signature (what input types are accepted)
    ///
    /// See [`AggregateUDFImpl::signature`] for more details.
    pub fn signature(&self) -> &Signature {
        self.inner.signature()
    }

    /// Return the type of the function given its input types
    ///
    /// See [`AggregateUDFImpl::return_type`] for more details.
    pub fn return_type(&self, args: &[DataType]) -> Result<DataType> {
        self.inner.return_type(args)
    }

    /// Return an accumulator the given aggregate, given its return datatype
    pub fn accumulator(&self, acc_args: AccumulatorArgs) -> Result<Box<dyn Accumulator>> {
        self.inner.accumulator(acc_args)
    }

    /// Return the fields used to store the intermediate state for this aggregator, given
    /// the name of the aggregate, value type and ordering fields. See [`AggregateUDFImpl::state_fields`]
    /// for more details.
    ///
    /// This is used to support multi-phase aggregations
    pub fn state_fields(&self, args: StateFieldsArgs) -> Result<Vec<Field>> {
        self.inner.state_fields(args)
    }

    /// See [`AggregateUDFImpl::groups_accumulator_supported`] for more details.
    pub fn groups_accumulator_supported(&self, args: AccumulatorArgs) -> bool {
        self.inner.groups_accumulator_supported(args)
    }

    /// See [`AggregateUDFImpl::create_groups_accumulator`] for more details.
    pub fn create_groups_accumulator(
        &self,
        args: GroupsAccumulatorArgs,
    ) -> Result<Box<dyn GroupsAccumulator>> {
        self.inner.create_groups_accumulator(args)
    }

    pub fn create_sliding_accumulator(
        &self,
        args: AccumulatorArgs,
    ) -> Result<Box<dyn Accumulator>> {
        self.inner.create_sliding_accumulator(args)
    }

    pub fn reverse_expr(&self) -> ReversedUDAF {
        self.inner.reverse_expr()
    }

    pub fn coerce_types(&self, _args: &[DataType]) -> Result<Vec<DataType>> {
        not_impl_err!("coerce_types not implemented for {:?} yet", self.name())
    }
    /// Do the function rewrite
    ///
    /// See [`AggregateUDFImpl::simplify`] for more details.
    pub fn simplify(&self) -> Option<AggregateFunctionSimplification> {
        self.inner.simplify()
    }
}

impl<F> From<F> for AggregateUDF
where
    F: AggregateUDFImpl + Send + Sync + 'static,
{
    fn from(fun: F) -> Self {
        Self::new_from_impl(fun)
    }
}

/// Trait for implementing [`AggregateUDF`].
///
/// This trait exposes the full API for implementing user defined aggregate functions and
/// can be used to implement any function.
///
/// See [`advanced_udaf.rs`] for a full example with complete implementation and
/// [`AggregateUDF`] for other available options.
///
/// [`advanced_udaf.rs`]: https://github.com/apache/datafusion/blob/main/datafusion-examples/examples/advanced_udaf.rs
///
/// # Basic Example
/// ```
/// # use std::any::Any;
/// # use arrow::datatypes::DataType;
/// # use datafusion_common::{DataFusionError, plan_err, Result};
/// # use datafusion_expr::{col, ColumnarValue, Signature, Volatility, Expr};
/// # use datafusion_expr::{AggregateUDFImpl, AggregateUDF, Accumulator, function::{AccumulatorArgs, StateFieldsArgs}};
/// # use arrow::datatypes::Schema;
/// # use arrow::datatypes::Field;
/// #[derive(Debug, Clone)]
/// struct GeoMeanUdf {
///   signature: Signature
/// };
///
/// impl GeoMeanUdf {
///   fn new() -> Self {
///     Self {
///       signature: Signature::uniform(1, vec![DataType::Float64], Volatility::Immutable)
///      }
///   }
/// }
///
/// /// Implement the AggregateUDFImpl trait for GeoMeanUdf
/// impl AggregateUDFImpl for GeoMeanUdf {
///    fn as_any(&self) -> &dyn Any { self }
///    fn name(&self) -> &str { "geo_mean" }
///    fn signature(&self) -> &Signature { &self.signature }
///    fn return_type(&self, args: &[DataType]) -> Result<DataType> {
///      if !matches!(args.get(0), Some(&DataType::Float64)) {
///        return plan_err!("add_one only accepts Float64 arguments");
///      }
///      Ok(DataType::Float64)
///    }
///    // This is the accumulator factory; DataFusion uses it to create new accumulators.
///    fn accumulator(&self, _acc_args: AccumulatorArgs) -> Result<Box<dyn Accumulator>> { unimplemented!() }
///    fn state_fields(&self, args: StateFieldsArgs) -> Result<Vec<Field>> {
///        Ok(vec![
///             Field::new("value", args.return_type.clone(), true),
///             Field::new("ordering", DataType::UInt32, true)
///        ])
///    }
/// }
///
/// // Create a new AggregateUDF from the implementation
/// let geometric_mean = AggregateUDF::from(GeoMeanUdf::new());
///
/// // Call the function `geo_mean(col)`
/// let expr = geometric_mean.call(vec![col("a")]);
/// ```
pub trait AggregateUDFImpl: Debug + Send + Sync {
    /// Returns this object as an [`Any`] trait object
    fn as_any(&self) -> &dyn Any;

    /// Returns this function's name
    fn name(&self) -> &str;

    /// Returns the function's [`Signature`] for information about what input
    /// types are accepted and the function's Volatility.
    fn signature(&self) -> &Signature;

    /// What [`DataType`] will be returned by this function, given the types of
    /// the arguments
    fn return_type(&self, arg_types: &[DataType]) -> Result<DataType>;

    /// Return a new [`Accumulator`] that aggregates values for a specific
    /// group during query execution.
    ///
    /// acc_args: [`AccumulatorArgs`] contains information about how the
    /// aggregate function was called.
    fn accumulator(&self, acc_args: AccumulatorArgs) -> Result<Box<dyn Accumulator>>;

    /// Return the fields used to store the intermediate state of this accumulator.
    ///
    /// # Arguments:
    /// 1. `name`: the name of the expression (e.g. AVG, SUM, etc)
    /// 2. `value_type`: Aggregate function output returned by [`Self::return_type`] if defined, otherwise
    /// it is equivalent to the data type of the first arguments
    /// 3. `ordering_fields`: the fields used to order the input arguments, if any.
    ///     Empty if no ordering expression is provided.
    ///
    /// # Notes:
    ///
    /// The default implementation returns a single state field named `name`
    /// with the same type as `value_type`. This is suitable for aggregates such
    /// as `SUM` or `MIN` where partial state can be combined by applying the
    /// same aggregate.
    ///
    /// For aggregates such as `AVG` where the partial state is more complex
    /// (e.g. a COUNT and a SUM), this method is used to define the additional
    /// fields.
    ///
    /// The name of the fields must be unique within the query and thus should
    /// be derived from `name`. See [`format_state_name`] for a utility function
    /// to generate a unique name.
<<<<<<< HEAD
    fn state_fields(
        &self,
        name: &str,
        value_type: DataType,
        ordering_fields: Vec<Field>,
    ) -> Result<Vec<Field>> {
        let mut fields = vec![Field::new(
            format_state_name(name, "first_value"),
            value_type,
            true,
        )];
        fields.extend(ordering_fields);
        fields.push(Field::new("is_set", DataType::Boolean, true));
        Ok(fields)
=======
    fn state_fields(&self, args: StateFieldsArgs) -> Result<Vec<Field>> {
        let fields = vec![Field::new(
            format_state_name(args.name, "value"),
            args.return_type.clone(),
            true,
        )];

        Ok(fields
            .into_iter()
            .chain(args.ordering_fields.to_vec())
            .collect())
>>>>>>> e7858ff0
    }

    /// If the aggregate expression has a specialized
    /// [`GroupsAccumulator`] implementation. If this returns true,
    /// `[Self::create_groups_accumulator]` will be called.
    ///
    /// # Notes
    ///
    /// Even if this function returns true, DataFusion will still use
    /// `Self::accumulator` for certain queries, such as when this aggregate is
    /// used as a window function or when there no GROUP BY columns in the
    /// query.
    fn groups_accumulator_supported(&self, _args: AccumulatorArgs) -> bool {
        false
    }

    /// Return a specialized [`GroupsAccumulator`] that manages state
    /// for all groups.
    ///
    /// For maximum performance, a [`GroupsAccumulator`] should be
    /// implemented in addition to [`Accumulator`].
    fn create_groups_accumulator(
        &self,
        _args: GroupsAccumulatorArgs,
    ) -> Result<Box<dyn GroupsAccumulator>> {
        not_impl_err!("GroupsAccumulator hasn't been implemented for {self:?} yet")
    }

    /// Returns any aliases (alternate names) for this function.
    ///
    /// Note: `aliases` should only include names other than [`Self::name`].
    /// Defaults to `[]` (no aliases)
    fn aliases(&self) -> &[String] {
        &[]
    }

<<<<<<< HEAD
    fn create_sliding_accumulator(
        &self,
        args: AccumulatorArgs,
    ) -> Result<Box<dyn Accumulator>> {
        self.accumulator(args)
    }

=======
    /// Optionally apply per-UDaF simplification / rewrite rules.
    ///
    /// This can be used to apply function specific simplification rules during
    /// optimization (e.g. `arrow_cast` --> `Expr::Cast`). The default
    /// implementation does nothing.
    ///
    /// Note that DataFusion handles simplifying arguments and  "constant
    /// folding" (replacing a function call with constant arguments such as
    /// `my_add(1,2) --> 3` ). Thus, there is no need to implement such
    /// optimizations manually for specific UDFs.
    ///
    /// # Returns
    ///
    /// [None] if simplify is not defined or,
    ///
    /// Or, a closure with two arguments:
    /// * 'aggregate_function': [crate::expr::AggregateFunction] for which simplified has been invoked
    /// * 'info': [crate::simplify::SimplifyInfo]
    ///
    /// closure returns simplified [Expr] or an error.
    ///
    fn simplify(&self) -> Option<AggregateFunctionSimplification> {
        None
    }

    /// Returns the reverse expression of the aggregate function.
>>>>>>> e7858ff0
    fn reverse_expr(&self) -> ReversedUDAF {
        ReversedUDAF::NotSupported
    }
}

pub enum ReversedUDAF {
    /// The expression is the same as the original expression, like SUM, COUNT
    Identical,
    /// The expression does not support reverse calculation, like ArrayAgg
    NotSupported,
    /// The expression is different from the original expression
    Reversed(Arc<dyn AggregateUDFImpl>),
}

/// AggregateUDF that adds an alias to the underlying function. It is better to
/// implement [`AggregateUDFImpl`], which supports aliases, directly if possible.
#[derive(Debug)]
struct AliasedAggregateUDFImpl {
    inner: Arc<dyn AggregateUDFImpl>,
    aliases: Vec<String>,
}

impl AliasedAggregateUDFImpl {
    pub fn new(
        inner: Arc<dyn AggregateUDFImpl>,
        new_aliases: impl IntoIterator<Item = &'static str>,
    ) -> Self {
        let mut aliases = inner.aliases().to_vec();
        aliases.extend(new_aliases.into_iter().map(|s| s.to_string()));

        Self { inner, aliases }
    }
}

impl AggregateUDFImpl for AliasedAggregateUDFImpl {
    fn as_any(&self) -> &dyn Any {
        self
    }

    fn name(&self) -> &str {
        self.inner.name()
    }

    fn signature(&self) -> &Signature {
        self.inner.signature()
    }

    fn return_type(&self, arg_types: &[DataType]) -> Result<DataType> {
        self.inner.return_type(arg_types)
    }

    fn accumulator(&self, acc_args: AccumulatorArgs) -> Result<Box<dyn Accumulator>> {
        self.inner.accumulator(acc_args)
    }

    fn aliases(&self) -> &[String] {
        &self.aliases
    }
}

/// Implementation of [`AggregateUDFImpl`] that wraps the function style pointers
/// of the older API
pub struct AggregateUDFLegacyWrapper {
    /// name
    name: String,
    /// Signature (input arguments)
    signature: Signature,
    /// Return type
    return_type: ReturnTypeFunction,
    /// actual implementation
    accumulator: AccumulatorFactoryFunction,
}

impl Debug for AggregateUDFLegacyWrapper {
    fn fmt(&self, f: &mut Formatter) -> fmt::Result {
        f.debug_struct("AggregateUDF")
            .field("name", &self.name)
            .field("signature", &self.signature)
            .field("fun", &"<FUNC>")
            .finish()
    }
}

impl AggregateUDFImpl for AggregateUDFLegacyWrapper {
    fn as_any(&self) -> &dyn Any {
        self
    }

    fn name(&self) -> &str {
        &self.name
    }

    fn signature(&self) -> &Signature {
        &self.signature
    }

    fn return_type(&self, arg_types: &[DataType]) -> Result<DataType> {
        // Old API returns an Arc of the datatype for some reason
        let res = (self.return_type)(arg_types)?;
        Ok(res.as_ref().clone())
    }

    fn accumulator(&self, acc_args: AccumulatorArgs) -> Result<Box<dyn Accumulator>> {
        (self.accumulator)(acc_args)
    }
}<|MERGE_RESOLUTION|>--- conflicted
+++ resolved
@@ -17,13 +17,9 @@
 
 //! [`AggregateUDF`]: User Defined Aggregate Functions
 
-<<<<<<< HEAD
-use crate::function::{AccumulatorArgs, GroupsAccumulatorArgs};
-=======
 use crate::function::{
     AccumulatorArgs, AggregateFunctionSimplification, StateFieldsArgs,
 };
->>>>>>> e7858ff0
 use crate::groups_accumulator::GroupsAccumulator;
 use crate::utils::format_state_name;
 use crate::{Accumulator, Expr};
@@ -335,22 +331,6 @@
     /// The name of the fields must be unique within the query and thus should
     /// be derived from `name`. See [`format_state_name`] for a utility function
     /// to generate a unique name.
-<<<<<<< HEAD
-    fn state_fields(
-        &self,
-        name: &str,
-        value_type: DataType,
-        ordering_fields: Vec<Field>,
-    ) -> Result<Vec<Field>> {
-        let mut fields = vec![Field::new(
-            format_state_name(name, "first_value"),
-            value_type,
-            true,
-        )];
-        fields.extend(ordering_fields);
-        fields.push(Field::new("is_set", DataType::Boolean, true));
-        Ok(fields)
-=======
     fn state_fields(&self, args: StateFieldsArgs) -> Result<Vec<Field>> {
         let fields = vec![Field::new(
             format_state_name(args.name, "value"),
@@ -362,7 +342,6 @@
             .into_iter()
             .chain(args.ordering_fields.to_vec())
             .collect())
->>>>>>> e7858ff0
     }
 
     /// If the aggregate expression has a specialized
@@ -399,7 +378,6 @@
         &[]
     }
 
-<<<<<<< HEAD
     fn create_sliding_accumulator(
         &self,
         args: AccumulatorArgs,
@@ -407,7 +385,6 @@
         self.accumulator(args)
     }
 
-=======
     /// Optionally apply per-UDaF simplification / rewrite rules.
     ///
     /// This can be used to apply function specific simplification rules during
@@ -434,7 +411,6 @@
     }
 
     /// Returns the reverse expression of the aggregate function.
->>>>>>> e7858ff0
     fn reverse_expr(&self) -> ReversedUDAF {
         ReversedUDAF::NotSupported
     }
